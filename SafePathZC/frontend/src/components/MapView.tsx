import { useState, useEffect, useRef, useCallback } from "react";

declare global {
  interface Window {
    mapViewConfigLogged?: boolean;
  }
}
import L from "leaflet";
import "leaflet/dist/leaflet.css";
import "leaflet-routing-machine";
import "../App.css";
import { RouteModal } from "./RouteModal";
import { AlertBanner } from "./AlertBanner";
import { WeatherDashboard } from "./WeatherDashboard";
import {
  searchZamboCityLocations,
  getLocationByCoordinates,
  type ZamboCityLocation,
} from "../utils/zamboCityLocations";
import { localRoutingService } from "../services/localRouting";
import {
  fetchZamboangaPlaces,
  type ZamboangaPlace,
  type ZamboangaPlaceGroup,
} from "../utils/zamboangaPlaces";
<<<<<<< HEAD

const IMPORTANT_POI_GROUPS = new Set<ZamboangaPlaceGroup>([
  "shopping",
  "health",
  "education",
  "transport",
  "lodging",
  "services",
  "finance",
]);

const MID_PRIORITY_POI_GROUPS = new Set<ZamboangaPlaceGroup>([
  "food",
  "worship",
]);

const CORE_POI_GROUPS = new Set<ZamboangaPlaceGroup>([
  "shopping",
  "health",
  "transport",
  "lodging",
  "education",
]);
=======
>>>>>>> 9b6b8a41

// Fix Leaflet default marker icons
delete (L.Icon.Default.prototype as any)._getIconUrl;
L.Icon.Default.mergeOptions({
  iconRetinaUrl: "/icons/location.png",
  iconUrl: "/icons/location.png",
  shadowUrl: "/icons/location.png",
});

interface LatLng {
  lat: number;
  lng: number;
}

interface FloodRoute {
  waypoints: LatLng[];
  distance: string;
  time: string;
  floodRisk: "safe" | "manageable" | "prone";
  riskLevel: string;
  description: string;
  color: string;
}

interface RouteDetails {
  safeRoute: FloodRoute;
  manageableRoute: FloodRoute;
  proneRoute: FloodRoute;
  startName: string;
  endName: string;
}

interface TerrainData {
  elevation: number;
  slope: number;
  floodRisk: string;
  terrainType: string;
  lat: string;
  lng: string;
}

interface TerrainRoadFeature {
  type: "Feature";
  properties: {
    osm_id: string;
    road_id: number;
    length_m: number;
    elev_mean: number;
    elev_min: number;
    elev_max: number;
    flooded: string;
  };
  geometry: {
    type: "LineString";
    coordinates: [number, number][];
  };
}

interface TerrainRoadsData {
  type: "FeatureCollection";
  features: TerrainRoadFeature[];
}

interface TerrainFeatureMeta {
  minLat: number;
  maxLat: number;
  minLng: number;
  maxLng: number;
  roadId: string;
  flooded: boolean;
  elevation: number | null;
  length: number;
}

interface TerrainSpatialIndex {
  cellSize: number;
  index: Map<string, number[]>;
}

interface RouteTerrainStats {
  floodLength: number;
  safeLength: number;
  unknownLength: number;
  totalLength: number;
  floodedRatio: number;
  safeRatio: number;
  averageElevation: number | null;
  usedRoadIds: Set<string>;
  sampleCount: number;
  riskCategory: "safe" | "manageable" | "prone";
}

type FloodPreference = "prefer" | "avoid" | "neutral";

interface TerrainRouteOptions {
  excludeRoadIds?: Set<string>;
}

interface TerrainWaypointPreference {
  latPreference?: number;
  lngPreference?: number;
  floodPreference?: FloodPreference;
  minElevation?: number;
  maxElevation?: number;
  elevationWeight?: number;
  corridorWidthKm?: number;
  positionBias?: number;
}

interface TerrainWaypointCandidate {
  point: LatLng;
  roadId: string;
  elevation: number;
  flooded: boolean;
}

interface TileLayerConfig {
  url: string;
  options: {
    maxZoom: number;
    attribution: string;
  };
}

interface LocationSuggestion {
  display_name: string;
  lat: string;
  lon: string;
  place_id: string;
  type?: string;
  isLocal?: boolean;
}

interface MapViewProps {
  onModalOpen?: (modal: "report" | "emergency") => void;
}

type LatLngBounds = {
  lat: { min: number; max: number };
  lng: { min: number; max: number };
};

const CITY_CENTER: LatLng = { lat: 6.91, lng: 122.08 };
const BALANCED_CITY_BOUNDS: LatLngBounds = {
  lat: { min: 6.85, max: 7.15 },
  lng: { min: 122.0, max: 122.15 },
};
const SAFE_CITY_BOUNDS: LatLngBounds = {
  lat: { min: 6.86, max: 7.1 },
  lng: { min: 122.01, max: 122.14 },
};

const clampValue = (value: number, min: number, max: number): number =>
  Math.max(min, Math.min(max, value));

const clampPointToBounds = (point: LatLng, bounds: LatLngBounds): LatLng => ({
  lat: clampValue(point.lat, bounds.lat.min, bounds.lat.max),
  lng: clampValue(point.lng, bounds.lng.min, bounds.lng.max),
});

const computeMidpoint = (start: LatLng, end: LatLng): LatLng => ({
  lat: (start.lat + end.lat) / 2,
  lng: (start.lng + end.lng) / 2,
});

const biasTowardCityCenter = (point: LatLng, factor: number): LatLng => ({
  lat: point.lat + (CITY_CENTER.lat - point.lat) * factor,
  lng: point.lng + (CITY_CENTER.lng - point.lng) * factor,
});

const escapeHtml = (value: string): string =>
  value
    .replace(/&/g, "&amp;")
    .replace(/</g, "&lt;")
    .replace(/>/g, "&gt;");

const POI_GROUP_STYLES: Record<
  ZamboangaPlaceGroup,
  { color: string; accent: string; emoji: string; label: string }
> = {
  food: {
    color: "#f97316",
    accent: "#fb923c",
    emoji: "🍽️",
    label: "Food & Drinks",
  },
  lodging: {
    color: "#7c3aed",
    accent: "#a78bfa",
    emoji: "🛏️",
    label: "Hotels & Stays",
  },
  shopping: {
    color: "#2563eb",
    accent: "#60a5fa",
    emoji: "🛍️",
    label: "Shops & Malls",
  },
  health: {
    color: "#dc2626",
    accent: "#f87171",
    emoji: "🩺",
    label: "Health Services",
  },
  education: {
    color: "#059669",
    accent: "#34d399",
    emoji: "🎓",
    label: "Schools & Universities",
  },
  services: {
    color: "#4b5563",
    accent: "#9ca3af",
    emoji: "🏢",
    label: "City Services",
  },
  finance: {
    color: "#b45309",
    accent: "#f59e0b",
    emoji: "💱",
    label: "Banks & Money",
  },
  leisure: {
    color: "#db2777",
    accent: "#f472b6",
    emoji: "🎡",
    label: "Leisure Spots",
  },
  worship: {
    color: "#9333ea",
    accent: "#c084fc",
    emoji: "🕌",
    label: "Places of Worship",
  },
  transport: {
    color: "#0f766e",
    accent: "#14b8a6",
    emoji: "🚌",
    label: "Transport Hubs",
  },
};

const isWithinBounds = (point: LatLng, bounds: LatLngBounds): boolean =>
  point.lat >= bounds.lat.min &&
  point.lat <= bounds.lat.max &&
  point.lng >= bounds.lng.min &&
  point.lng <= bounds.lng.max;

const EARTH_RADIUS_KM = 6371;

const toRadians = (degrees: number): number => (degrees * Math.PI) / 180;

const calculateDistanceMeters = (pointA: LatLng, pointB: LatLng): number => {
  const dLat = toRadians(pointB.lat - pointA.lat);
  const dLng = toRadians(pointB.lng - pointA.lng);
  const lat1 = toRadians(pointA.lat);
  const lat2 = toRadians(pointB.lat);

  const a =
    Math.sin(dLat / 2) * Math.sin(dLat / 2) +
    Math.cos(lat1) * Math.cos(lat2) *
      Math.sin(dLng / 2) * Math.sin(dLng / 2);
  const c = 2 * Math.atan2(Math.sqrt(a), Math.sqrt(1 - a));

  return EARTH_RADIUS_KM * c * 1000;
};

const sampleRoutePoints = (route: LatLng[], samples = 25): LatLng[] => {
  if (route.length <= samples) {
    return route;
  }

  const sampled: LatLng[] = [];
  const step = (route.length - 1) / (samples - 1);

  for (let i = 0; i < samples; i++) {
    const index = Math.min(route.length - 1, Math.round(i * step));
    sampled.push(route[index]);
  }

  return sampled;
};

const calculateOverlapRatio = (routeA: LatLng[], routeB: LatLng[]): number => {
  if (routeA.length < 2 || routeB.length < 2) {
    return 0;
  }

  const sampledA = sampleRoutePoints(routeA, 30);
  const sampledB = sampleRoutePoints(routeB, 30);
  const thresholdMeters = 120; // Treat anything closer than ~120m as overlapping

  let overlapCount = 0;
  let totalCount = 0;

  const countOverlaps = (source: LatLng[], target: LatLng[]) => {
    let count = 0;
    for (const point of source) {
      let minDistance = Infinity;
      for (const candidate of target) {
        const distance = calculateDistanceMeters(point, candidate);
        if (distance < minDistance) {
          minDistance = distance;
        }
        if (minDistance <= thresholdMeters) {
          break;
        }
      }
      if (minDistance <= thresholdMeters) {
        count++;
      }
    }
    return count;
  };

  overlapCount += countOverlaps(sampledA, sampledB);
  totalCount += sampledA.length;

  overlapCount += countOverlaps(sampledB, sampledA);
  totalCount += sampledB.length;

  return totalCount > 0 ? overlapCount / totalCount : 0;
};

const TERRAIN_INDEX_CELL_SIZE = 0.01;
const DEFAULT_TERRAIN_SEARCH_RADIUS_METERS = 120;

const getTerrainCellKey = (latIndex: number, lngIndex: number): string =>
  `${latIndex}:${lngIndex}`;

const buildTerrainSpatialIndex = (
  roads: TerrainRoadFeature[]
): { metas: TerrainFeatureMeta[]; spatialIndex: TerrainSpatialIndex } => {
  const metas: TerrainFeatureMeta[] = [];
  const index = new Map<string, number[]>();

  roads.forEach((road, idx) => {
    if (road.geometry.type !== "LineString") {
      return;
    }

    let minLat = Infinity;
    let maxLat = -Infinity;
    let minLng = Infinity;
    let maxLng = -Infinity;

    road.geometry.coordinates.forEach(([lng, lat]) => {
      if (!Number.isFinite(lat) || !Number.isFinite(lng)) {
        return;
      }

      if (lat < minLat) minLat = lat;
      if (lat > maxLat) maxLat = lat;
      if (lng < minLng) minLng = lng;
      if (lng > maxLng) maxLng = lng;
    });

    if (!Number.isFinite(minLat) || !Number.isFinite(maxLat)) {
      return;
    }

    const roadIdRaw =
      road.properties.road_id ?? road.properties.osm_id ?? String(idx);
    const roadId = String(roadIdRaw);
    const floodedValue = `${road.properties.flooded ?? ""}`.toLowerCase();
    const flooded =
      floodedValue === "1" ||
      floodedValue === "true" ||
      floodedValue === "yes";
    const elevationValue = Number(road.properties.elev_mean);
    const elevation =
      Number.isFinite(elevationValue) && elevationValue > -5000
        ? elevationValue
        : null;

    const meta: TerrainFeatureMeta = {
      minLat,
      maxLat,
      minLng,
      maxLng,
      roadId,
      flooded,
      elevation,
      length: Number(road.properties.length_m) || 0,
    };

    metas.push(meta);

    const cellSize = TERRAIN_INDEX_CELL_SIZE;
    const latStart = Math.floor(minLat / cellSize);
    const latEnd = Math.floor(maxLat / cellSize);
    const lngStart = Math.floor(minLng / cellSize);
    const lngEnd = Math.floor(maxLng / cellSize);

    for (let latIdx = latStart; latIdx <= latEnd; latIdx++) {
      for (let lngIdx = lngStart; lngIdx <= lngEnd; lngIdx++) {
        const key = getTerrainCellKey(latIdx, lngIdx);
        if (!index.has(key)) {
          index.set(key, []);
        }
        index.get(key)!.push(idx);
      }
    }
  });

  return {
    metas,
    spatialIndex: {
      cellSize: TERRAIN_INDEX_CELL_SIZE,
      index,
    },
  };
};

const pointToSegmentDistanceMeters = (
  point: LatLng,
  startCoord: [number, number],
  endCoord: [number, number]
): number => {
  const metersPerDegLat = 111320;
  const metersPerDegLng =
    111320 * Math.max(Math.cos(toRadians(point.lat)), 0.0001);

  const startX = (startCoord[0] - point.lng) * metersPerDegLng;
  const startY = (startCoord[1] - point.lat) * metersPerDegLat;
  const endX = (endCoord[0] - point.lng) * metersPerDegLng;
  const endY = (endCoord[1] - point.lat) * metersPerDegLat;

  const segX = endX - startX;
  const segY = endY - startY;
  const segLengthSq = segX * segX + segY * segY;

  let t = 0;
  if (segLengthSq > 0) {
    t = ((-startX) * segX + (-startY) * segY) / segLengthSq;
    t = Math.max(0, Math.min(1, t));
  }

  const projX = startX + segX * t;
  const projY = startY + segY * t;

  const diffX = projX;
  const diffY = projY;

  return Math.sqrt(diffX * diffX + diffY * diffY);
};

const findNearestTerrainFeature = (
  point: LatLng,
  searchRadiusMeters: number,
  features: TerrainRoadFeature[],
  metas: TerrainFeatureMeta[],
  spatialIndex: TerrainSpatialIndex | null
): { featureIndex: number; distance: number } | null => {
  if (!features.length || !metas.length) {
    return null;
  }

  const latRadiusDeg = searchRadiusMeters / 111000;
  const lngRadiusDeg =
    searchRadiusMeters /
    (111000 * Math.max(Math.cos(toRadians(point.lat)), 0.0001));

  const candidateSet = new Set<number>();

  if (spatialIndex) {
    const { cellSize, index } = spatialIndex;
    const latStart = Math.floor((point.lat - latRadiusDeg) / cellSize);
    const latEnd = Math.floor((point.lat + latRadiusDeg) / cellSize);
    const lngStart = Math.floor((point.lng - lngRadiusDeg) / cellSize);
    const lngEnd = Math.floor((point.lng + lngRadiusDeg) / cellSize);

    for (let latIdx = latStart; latIdx <= latEnd; latIdx++) {
      for (let lngIdx = lngStart; lngIdx <= lngEnd; lngIdx++) {
        const key = getTerrainCellKey(latIdx, lngIdx);
        const matches = index.get(key);
        if (matches) {
          matches.forEach((idx) => candidateSet.add(idx));
        }
      }
    }
  }

  if (!candidateSet.size) {
    for (let i = 0; i < features.length; i++) {
      candidateSet.add(i);
    }
  }

  let closestIndex = -1;
  let closestDistance = Infinity;

  candidateSet.forEach((idx) => {
    const meta = metas[idx];
    if (!meta) {
      return;
    }

    if (
      point.lat < meta.minLat - latRadiusDeg ||
      point.lat > meta.maxLat + latRadiusDeg ||
      point.lng < meta.minLng - lngRadiusDeg ||
      point.lng > meta.maxLng + lngRadiusDeg
    ) {
      return;
    }

    const geometry = features[idx].geometry;
    if (!geometry || geometry.type !== "LineString") {
      return;
    }

    const coords = geometry.coordinates;
    for (let i = 0; i < coords.length - 1; i++) {
      const distance = pointToSegmentDistanceMeters(point, coords[i], coords[i + 1]);
      if (distance < closestDistance) {
        closestDistance = distance;
        closestIndex = idx;
      }
    }
  });

  if (closestIndex === -1 || closestDistance > searchRadiusMeters) {
    return null;
  }

  return { featureIndex: closestIndex, distance: closestDistance };
};

const computeRouteTerrainStats = (
  waypoints: LatLng[],
  features: TerrainRoadFeature[],
  metas: TerrainFeatureMeta[],
  spatialIndex: TerrainSpatialIndex | null,
  options: { sampleLimit?: number; searchRadiusMeters?: number } = {}
): RouteTerrainStats | null => {
  if (waypoints.length < 2 || !features.length || !metas.length) {
    return null;
  }

  const sampleLimit = options.sampleLimit ?? 60;
  const searchRadius =
    options.searchRadiusMeters ?? DEFAULT_TERRAIN_SEARCH_RADIUS_METERS;

  const step = Math.max(1, Math.floor((waypoints.length - 1) / sampleLimit));
  let totalLength = 0;
  let floodedLength = 0;
  let safeLength = 0;
  let unknownLength = 0;
  let elevationSum = 0;
  let elevationWeight = 0;
  const usedRoadIds = new Set<string>();
  let samples = 0;

  for (let i = 0; i < waypoints.length - 1; i += step) {
    const nextIndex = Math.min(i + step, waypoints.length - 1);
    const segmentStart = waypoints[i];
    const segmentEnd = waypoints[nextIndex];

    const segmentLength = calculateDistanceMeters(segmentStart, segmentEnd);
    if (!Number.isFinite(segmentLength) || segmentLength <= 0) {
      continue;
    }

    totalLength += segmentLength;
    samples++;

    const midpoint = {
      lat: (segmentStart.lat + segmentEnd.lat) / 2,
      lng: (segmentStart.lng + segmentEnd.lng) / 2,
    };

    const nearest = findNearestTerrainFeature(
      midpoint,
      searchRadius,
      features,
      metas,
      spatialIndex
    );

    if (nearest) {
      const meta = metas[nearest.featureIndex];
      usedRoadIds.add(meta.roadId);
      if (meta.flooded) {
        floodedLength += segmentLength;
      } else {
        safeLength += segmentLength;
      }

      if (meta.elevation !== null) {
        elevationSum += meta.elevation * segmentLength;
        elevationWeight += segmentLength;
      }
    } else {
      unknownLength += segmentLength;
    }
  }

  if (totalLength === 0) {
    return null;
  }

  const floodedRatio = floodedLength / totalLength;
  const safeRatio = safeLength / totalLength;
  const averageElevation =
    elevationWeight > 0 ? elevationSum / elevationWeight : null;

  let riskCategory: "safe" | "manageable" | "prone";
  if (floodedRatio <= 0.18) {
    riskCategory = "safe";
  } else if (floodedRatio <= 0.45) {
    riskCategory = "manageable";
  } else {
    riskCategory = "prone";
  }

  if (unknownLength / totalLength > 0.35 && riskCategory === "safe") {
    riskCategory = "manageable";
  }

  return {
    floodLength: floodedLength,
    safeLength,
    unknownLength,
    totalLength,
    floodedRatio,
    safeRatio,
    averageElevation,
    usedRoadIds,
    sampleCount: samples,
    riskCategory,
  };
};

const pickTerrainWaypoint = (
  roads: TerrainRoadFeature[],
  start: LatLng,
  end: LatLng,
  options: TerrainWaypointPreference & { excludeRoadIds?: Set<string> }
): TerrainWaypointCandidate | null => {
  if (!roads || roads.length === 0) {
    return null;
  }

  const {
    latPreference = 0,
    lngPreference = 0,
    floodPreference = "neutral",
    minElevation,
    maxElevation,
    elevationWeight = 0,
    corridorWidthKm = 1.5,
    positionBias = 0.5,
    excludeRoadIds,
  } = options;

  const midpoint = computeMidpoint(start, end);
  const averageLat = (start.lat + end.lat) / 2;
  const kmPerDegree = (EARTH_RADIUS_KM * Math.PI) / 180;
  const lngFactor = kmPerDegree * Math.cos(toRadians(averageLat));

  const startVec = { x: 0, y: 0 };
  const endVec = {
    x: (end.lng - start.lng) * lngFactor,
    y: (end.lat - start.lat) * kmPerDegree,
  };

  const segmentLength = Math.sqrt(endVec.x * endVec.x + endVec.y * endVec.y);
  const segmentLengthSq = segmentLength > 0 ? segmentLength * segmentLength : 1;

  let bestCandidate: TerrainWaypointCandidate | null = null;
  let bestScore = -Infinity;

  for (const road of roads) {
    if (
      road.geometry.type !== "LineString" ||
      road.geometry.coordinates.length === 0
    ) {
      continue;
    }

    const roadId = String(road.properties.road_id ?? road.properties.osm_id);
    if (excludeRoadIds && excludeRoadIds.has(roadId)) {
      continue;
    }

    const midIndex = Math.floor(road.geometry.coordinates.length / 2);
    const candidateCoord = road.geometry.coordinates[midIndex];
    const waypoint = { lat: candidateCoord[1], lng: candidateCoord[0] };

    if (!isWithinBounds(waypoint, SAFE_CITY_BOUNDS)) {
      continue;
    }

    const withinLatBand =
      waypoint.lat >= Math.min(start.lat, end.lat) - 0.03 &&
      waypoint.lat <= Math.max(start.lat, end.lat) + 0.03;
    const withinLngBand =
      waypoint.lng >= Math.min(start.lng, end.lng) - 0.03 &&
      waypoint.lng <= Math.max(start.lng, end.lng) + 0.03;

    if (!withinLatBand || !withinLngBand) {
      continue;
    }

    const pointVec = {
      x: (waypoint.lng - start.lng) * lngFactor,
      y: (waypoint.lat - start.lat) * kmPerDegree,
    };

    const cross = Math.abs(endVec.x * pointVec.y - endVec.y * pointVec.x);
    const distanceKm = segmentLength > 0 ? cross / segmentLength : 0;

    if (distanceKm > corridorWidthKm) {
      continue;
    }

    const projection =
      (pointVec.x * endVec.x + pointVec.y * endVec.y) / segmentLengthSq;
    const clampedProjection = Math.max(0, Math.min(1, projection));

    if (clampedProjection < -0.1 || clampedProjection > 1.1) {
      continue;
    }

    const elevation = road.properties.elev_mean ?? 0;
    if (minElevation !== undefined && elevation < minElevation) {
      continue;
    }
    if (maxElevation !== undefined && elevation > maxElevation) {
      continue;
    }

    const flooded = road.properties.flooded === "1";
    if (floodPreference === "avoid" && flooded) {
      continue;
    }
    if (floodPreference === "prefer" && !flooded) {
      continue;
    }

    let score = 0;
    score -= distanceKm * 35;
    score -= Math.abs(clampedProjection - positionBias) * 40;

    const latDeltaKm = (waypoint.lat - midpoint.lat) * kmPerDegree;
    const lngDeltaKm =
      (waypoint.lng - midpoint.lng) * kmPerDegree * Math.cos(toRadians(midpoint.lat));

    score += latPreference * latDeltaKm * 5;
    score += lngPreference * lngDeltaKm * 5;

    if (elevationWeight !== 0) {
      score += elevation * elevationWeight;
    } else if (floodPreference !== "prefer") {
      score += elevation * 0.5;
    } else {
      score -= elevation * 0.3;
    }

    if (floodPreference === "prefer") {
      score += flooded ? 25 : -15;
    } else if (floodPreference === "avoid") {
      score += flooded ? -25 : 10;
    }

    const roadLengthKm = (road.properties.length_m ?? 0) / 1000;
    score += Math.min(roadLengthKm, 3) * 1.5;

    if (score > bestScore) {
      bestScore = score;
      bestCandidate = {
        point: clampPointToBounds(waypoint, SAFE_CITY_BOUNDS),
        roadId,
        elevation,
        flooded,
      };
    }
  }

  return bestCandidate;
};

export const MapView = ({ onModalOpen }: MapViewProps) => {
  // Configuration for routing services
  const BACKEND_URL =
    import.meta.env.VITE_BACKEND_URL || "http://localhost:8000";
  const USE_LOCAL_OSRM = import.meta.env.VITE_USE_LOCAL_OSRM === "true"; // Use environment variable to control local OSRM

  // Only log configuration once per session and load terrain data
  useEffect(() => {
    if (!window.mapViewConfigLogged) {
      console.log(`🗺️ MapView Configuration:
        - Backend URL: ${BACKEND_URL}
        - Use Local OSRM: ${USE_LOCAL_OSRM}
        - Local OSRM endpoint: ${BACKEND_URL}/osrm/route
        - Local Routing Service: http://localhost:8001/route
        - Note: If local OSRM fails, will automatically fallback to external services
      `);
      window.mapViewConfigLogged = true;
    }

    // Load terrain roads data for enhanced routing
    loadTerrainRoadsData();

    // Restore input values from localStorage on component mount
    const savedStartInput = localStorage.getItem("safepath_start_input");
    const savedEndInput = localStorage.getItem("safepath_end_input");
    if (savedStartInput) setStartLocationInput(savedStartInput);
    if (savedEndInput) setEndLocationInput(savedEndInput);
  }, []);

  // Function to call the local routing service on port 8001
  const getLocalRoutingServiceRoute = async (start: LatLng, end: LatLng) => {
    try {
      console.log(
        `🚀 Calling local routing service: ${start.lat},${start.lng} -> ${end.lat},${end.lng}`
      );

      const response = await fetch(
        `http://localhost:8001/route?start=${start.lng},${start.lat}&end=${end.lng},${end.lat}&alternatives=true`,
        {
          method: "GET",
          headers: {
            "Content-Type": "application/json",
          },
        }
      );

      if (!response.ok) {
        throw new Error(`Local routing service error: ${response.status}`);
      }

      const data = await response.json();
      console.log("✅ Local routing service response:", data);

      return data;
    } catch (error) {
      console.error("❌ Local routing service failed:", error);
      return null;
    }
  };

  const [routeMode, setRouteMode] = useState(false);
  const [startPoint, setStartPoint] = useState<LatLng | null>(null);
  const [endPoint, setEndPoint] = useState<LatLng | null>(null);
  const [routeDetails, setRouteDetails] = useState<RouteDetails | null>(null);
  const [showRouteModal, setShowRouteModal] = useState(false);
  const [mapLayer, setMapLayer] = useState("street");
  const [showTerrainData, setShowTerrainData] = useState(false);
  const [terrainData, setTerrainData] = useState<TerrainData | null>(null);
  const [isTerrainMode, setIsTerrainMode] = useState(false);
  const [showTerrainOverlay, setShowTerrainOverlay] = useState(false);
  const [selectedRoute, setSelectedRoute] = useState<
    "safe" | "manageable" | "prone" | null
  >(null);
  const [showWeatherDashboard, setShowWeatherDashboard] = useState(false);
  const [places, setPlaces] = useState<ZamboangaPlace[]>([]);
  const [isLoadingPlaces, setIsLoadingPlaces] = useState(false);
  const [placesError, setPlacesError] = useState<string | null>(null);
<<<<<<< HEAD
  const [mapSearchQuery, setMapSearchQuery] = useState("");
  const [mapSearchResults, setMapSearchResults] = useState<
    LocationSuggestion[]
  >([]);
  const [isSearchingMapLocations, setIsSearchingMapLocations] =
    useState(false);
  const [showMapSearchResults, setShowMapSearchResults] = useState(false);
  const [mapSearchError, setMapSearchError] = useState<string | null>(null);
=======
>>>>>>> 9b6b8a41
  const [activePlace, setActivePlace] = useState<ZamboangaPlace | null>(null);

  // Identical terrain notification
  const [
    showIdenticalTerrainNotification,
    setShowIdenticalTerrainNotification,
  ] = useState(false);
  const [safestFastestMode, setSafestFastestMode] = useState(false);

  // Elevation API management
  const [apiFailureCount, setApiFailureCount] = useState(0);
  const [useOfflineMode, setUseOfflineMode] = useState(false);
  const elevationCacheRef = useRef<Map<string, TerrainData>>(new Map());

  // New states for route planner modal
  const [showRoutePlannerModal, setShowRoutePlannerModal] = useState(false);
  const [startLocationInput, setStartLocationInput] = useState("");
  const [endLocationInput, setEndLocationInput] = useState("");
  const [startSuggestions, setStartSuggestions] = useState<
    LocationSuggestion[]
  >([]);
  const [endSuggestions, setEndSuggestions] = useState<LocationSuggestion[]>(
    []
  );
  // Initialize state with localStorage persistence
  const [selectedStartLocation, setSelectedStartLocation] =
    useState<LocationSuggestion | null>(() => {
      try {
        const saved = localStorage.getItem("safepath_start_location");
        return saved ? JSON.parse(saved) : null;
      } catch {
        return null;
      }
    });
  const [selectedEndLocation, setSelectedEndLocation] =
    useState<LocationSuggestion | null>(() => {
      try {
        const saved = localStorage.getItem("safepath_end_location");
        return saved ? JSON.parse(saved) : null;
      } catch {
        return null;
      }
    });
  const [showStartSuggestions, setShowStartSuggestions] = useState(false);
  const [showEndSuggestions, setShowEndSuggestions] = useState(false);

  // Educational pathfinding visualization states
  const [isEducationalMode, setIsEducationalMode] = useState(false);
  const [pathfindingStep, setPathfindingStep] = useState<
    "idle" | "calculating" | "finding-safe" | "showing-risk" | "complete"
  >("idle");
  const [exploredNodes, setExploredNodes] = useState<LatLng[]>([]);
  const [currentSearchNode, setCurrentSearchNode] = useState<LatLng | null>(
    null
  );
  const [pathFound, setPathFound] = useState<LatLng[]>([]);
  const [isCalculatingRoutes, setIsCalculatingRoutes] = useState(false);

  // Terrain roads data for enhanced routing
  const [terrainRoadsData, setTerrainRoadsData] =
    useState<TerrainRoadsData | null>(null);
  const [terrainRoadsLoaded, setTerrainRoadsLoaded] = useState(false);
  const [isMapReady, setIsMapReady] = useState(false);

  const terrainRoadsMetaRef = useRef<TerrainFeatureMeta[]>([]);
  const terrainSpatialIndexRef = useRef<TerrainSpatialIndex | null>(null);

  const evaluateTerrainForRoute = useCallback(
    (waypoints: LatLng[] | null | undefined): RouteTerrainStats | null => {
      if (!terrainRoadsData || !waypoints || waypoints.length < 2) {
        return null;
      }

      return computeRouteTerrainStats(
        waypoints,
        terrainRoadsData.features,
        terrainRoadsMetaRef.current,
        terrainSpatialIndexRef.current
      );
    },
    [terrainRoadsData]
  );

  let distinctRouteRoadIds: Set<string> = new Set();

  const mapRef = useRef<L.Map | null>(null);
  const routingControlRef = useRef<any>(null);
  const markersRef = useRef<L.Marker[]>([]);
  const circleMarkersRef = useRef<L.CircleMarker[]>([]);
  const layersRef = useRef<Record<string, L.TileLayer>>({});
  const terrainPopupRef = useRef<L.CircleMarker | null>(null);
  const droppedPinMarkerRef = useRef<L.Marker | null>(null);
  const autoRoutePendingRef = useRef(false);
  const terrainOverlayRef = useRef<L.LayerGroup | null>(null);
  const routeLayersRef = useRef<L.Polyline[]>([]);
  const poiLayerRef = useRef<L.LayerGroup | null>(null);
  const poiIconCacheRef = useRef<Record<string, L.DivIcon>>({});
<<<<<<< HEAD
  const poiMarkersRef = useRef<Map<string, L.Marker>>(new Map());
  const poiPlacesRef = useRef<Map<string, ZamboangaPlace>>(new Map());
  const mapSearchDebounceRef = useRef<number | null>(null);
  const latestMapSearchQueryRef = useRef<string>("");
  const mapSearchBlurTimeoutRef = useRef<number | null>(null);
=======
>>>>>>> 9b6b8a41

  // GraphHopper rate limiting
  const lastGraphHopperRequest = useRef<number>(0);
  const GRAPHHOPPER_DELAY = 1000; // 1 second delay between requests
  const GRAPHHOPPER_RETRY_DELAY = 5000; // 5 seconds after 429 error

  // Persist start location to localStorage
  useEffect(() => {
    if (selectedStartLocation) {
      localStorage.setItem(
        "safepath_start_location",
        JSON.stringify(selectedStartLocation)
      );
      localStorage.setItem(
        "safepath_start_input",
        selectedStartLocation.display_name
      );
    } else {
      localStorage.removeItem("safepath_start_location");
      localStorage.removeItem("safepath_start_input");
    }
  }, [selectedStartLocation]);

  // Persist end location to localStorage
  useEffect(() => {
    if (selectedEndLocation) {
      localStorage.setItem(
        "safepath_end_location",
        JSON.stringify(selectedEndLocation)
      );
      localStorage.setItem(
        "safepath_end_input",
        selectedEndLocation.display_name
      );
    } else {
      localStorage.removeItem("safepath_end_location");
      localStorage.removeItem("safepath_end_input");
    }
  }, [selectedEndLocation]);

  // Cleanup function for component unmount (page navigation)
  useEffect(() => {
    return () => {
      // Clear route-related state when navigating away to prevent stale data
      setRouteDetails(null);
      setShowRouteModal(false);
      setRouteMode(false);

      // Destinations persist across navigation for better UX
      // Users can manually clear them using the "Clear Destinations" button
      console.log(
        "🔄 MapView unmounting - route state cleared, destinations preserved"
      );
    };
  }, []);

  useEffect(() => {
    return () => {
      if (mapSearchDebounceRef.current) {
        window.clearTimeout(mapSearchDebounceRef.current);
      }
      if (mapSearchBlurTimeoutRef.current) {
        window.clearTimeout(mapSearchBlurTimeoutRef.current);
      }
    };
  }, []);

  // Restore start location coordinates and markers when selectedStartLocation is loaded
  useEffect(() => {
    if (!selectedStartLocation || !mapRef.current || !isMapReady) return;

    try {
      const coordinates = {
        lat: parseFloat(selectedStartLocation.lat),
        lng: parseFloat(selectedStartLocation.lon),
      };
      setStartPoint(coordinates);

      // Add marker to map using the same styling as the route markers
      const startMarker = L.divIcon({
        className: "modern-location-pin start-pin",
        html: `<div style="
          width: 32px; 
          height: 32px; 
          background: linear-gradient(135deg, #22c55e, #16a34a);
          border-radius: 50% 50% 50% 0;
          transform: rotate(-45deg);
          border: 3px solid white;
          box-shadow: 0 4px 12px rgba(0,0,0,0.3);
          position: relative;
        ">
          <div style="
            position: absolute;
            top: 50%;
            left: 50%;
            transform: translate(-50%, -50%) rotate(45deg);
            width: 12px;
            height: 12px;
            background: white;
            border-radius: 50%;
          "></div>
        </div>`,
        iconSize: [32, 32],
        iconAnchor: [16, 32],
        popupAnchor: [0, -32],
      });

      const marker = L.marker([coordinates.lat, coordinates.lng], {
        icon: startMarker,
      });

      const mapInstance = mapRef.current;
      if (mapInstance && mapInstance.getContainer()) {
        try {
          marker.addTo(mapInstance);
          marker.bindPopup(`Start: ${selectedStartLocation.display_name}`);
          markersRef.current.push(marker);
        } catch (markerError) {
          console.error("Error adding start marker:", markerError);
        }
      }
    } catch (error) {
      console.error("Error in start location useEffect:", error);
    }
  }, [selectedStartLocation, isMapReady]);

  // Restore end location coordinates and markers when selectedEndLocation is loaded
  useEffect(() => {
    if (!selectedEndLocation || !mapRef.current || !isMapReady) return;

    try {
      const coordinates = {
        lat: parseFloat(selectedEndLocation.lat),
        lng: parseFloat(selectedEndLocation.lon),
      };
      setEndPoint(coordinates);

      // Add marker to map using the same styling as the route markers
      const endMarker = L.divIcon({
        className: "modern-location-pin end-pin",
        html: `<div style="
          width: 32px; 
          height: 32px; 
          background: linear-gradient(135deg, #dc2626, #b91c1c);
          border-radius: 50% 50% 50% 0;
          transform: rotate(-45deg);
          border: 3px solid white;
          box-shadow: 0 4px 12px rgba(0,0,0,0.3);
          position: relative;
        ">
          <div style="
            position: absolute;
            top: 50%;
            left: 50%;
            transform: translate(-50%, -50%) rotate(45deg);
            width: 12px;
            height: 12px;
            background: white;
            border-radius: 50%;
          "></div>
        </div>`,
        iconSize: [32, 32],
        iconAnchor: [16, 32],
        popupAnchor: [0, -32],
      });

      const marker = L.marker([coordinates.lat, coordinates.lng], {
        icon: endMarker,
      });

      const mapInstance = mapRef.current;
      if (mapInstance && mapInstance.getContainer()) {
        try {
          marker.addTo(mapInstance);
          marker.bindPopup(`End: ${selectedEndLocation.display_name}`);
          markersRef.current.push(marker);
        } catch (markerError) {
          console.error("Error adding end marker:", markerError);
        }
      }
    } catch (error) {
      console.error("Error in end location useEffect:", error);
    }
  }, [selectedEndLocation, isMapReady]);

  // Modern CSS-based icons for better consistency and visual appeal
  const startIcon = L.divIcon({
    className: "modern-location-pin start-pin",
    html: `<div style="
      width: 32px; 
      height: 32px; 
      background: linear-gradient(135deg, #22c55e, #16a34a);
      border-radius: 50% 50% 50% 0;
      transform: rotate(-45deg);
      border: 3px solid white;
      box-shadow: 0 4px 12px rgba(0,0,0,0.3);
      position: relative;
    ">
      <div style="
        position: absolute;
        top: 50%;
        left: 50%;
        transform: translate(-50%, -50%) rotate(45deg);
        width: 12px;
        height: 12px;
        background: white;
        border-radius: 50%;
      "></div>
    </div>`,
    iconSize: [32, 32],
    iconAnchor: [16, 32],
    popupAnchor: [0, -32],
  });

  const endIcon = L.divIcon({
    className: "modern-location-pin end-pin",
    html: `<div style="
      width: 32px;
      height: 32px;
      background: linear-gradient(135deg, #ef4444, #dc2626);
      border-radius: 50% 50% 50% 0;
      transform: rotate(-45deg);
      border: 3px solid white;
      box-shadow: 0 4px 12px rgba(0,0,0,0.3);
      position: relative;
    ">
      <div style="
        position: absolute;
        top: 50%;
        left: 50%;
        transform: translate(-50%, -50%) rotate(45deg);
        width: 12px;
        height: 12px;
        background: white;
        border-radius: 50%;
      "></div>
    </div>`,
    iconSize: [32, 32],
    iconAnchor: [16, 32],
    popupAnchor: [0, -32],
  });

  const droppedPinIcon = L.divIcon({
    className: "modern-location-pin dropped-pin",
    html: `<div style="
      width: 28px;
      height: 28px;
      background: linear-gradient(135deg, #2563eb, #1d4ed8);
      border-radius: 50% 50% 50% 0;
      transform: rotate(-45deg);
      border: 3px solid white;
      box-shadow: 0 4px 12px rgba(0,0,0,0.25);
      position: relative;
    ">
      <div style="
        position: absolute;
        top: 50%;
        left: 50%;
        transform: translate(-50%, -50%) rotate(45deg);
        width: 10px;
        height: 10px;
        background: white;
        border-radius: 50%;
      "></div>
    </div>`,
    iconSize: [28, 28],
    iconAnchor: [14, 28],
    popupAnchor: [0, -24],
  });

<<<<<<< HEAD
  const shouldShowPlaceAtZoom = useCallback(
    (place: ZamboangaPlace, zoom: number) => {
      if (zoom >= 16) {
        return true;
      }

      if (zoom >= 14) {
        return place.group !== "leisure";
      }

      if (zoom >= 12) {
        return (
          IMPORTANT_POI_GROUPS.has(place.group) ||
          MID_PRIORITY_POI_GROUPS.has(place.group)
        );
      }

      return CORE_POI_GROUPS.has(place.group);
    },
    []
  );

  const updatePoiVisibility = useCallback(() => {
    const map = mapRef.current;
    const layerGroup = poiLayerRef.current;

    if (!map || !layerGroup) {
      return;
    }

    const currentZoom = map.getZoom();
    const markerMap = poiMarkersRef.current;

    markerMap.forEach((marker, placeId) => {
      const place = poiPlacesRef.current.get(placeId);
      if (!place) {
        return;
      }

      const shouldDisplay = shouldShowPlaceAtZoom(place, currentZoom);
      const hasLayer = layerGroup.hasLayer(marker);

      if (shouldDisplay && !hasLayer) {
        layerGroup.addLayer(marker);
      } else if (!shouldDisplay && hasLayer) {
        layerGroup.removeLayer(marker);
        if (marker.isPopupOpen()) {
          marker.closePopup();
        }
      }
    });
  }, [shouldShowPlaceAtZoom]);

=======
>>>>>>> 9b6b8a41
  // Zamboanga City location search using local database (simplified working version)
  const searchLocations = async (
    query: string
  ): Promise<LocationSuggestion[]> => {
    if (query.length < 2) return [];

    try {
      console.log(`🔍 Searching for "${query}" in local Zamboanga database...`);

      // Use the local Zamboanga City database (async version)
      const zamboCityResults = await searchZamboCityLocations(query, 5);

      if (!Array.isArray(zamboCityResults)) {
        console.error(
          "❌ Local search returned invalid data:",
          zamboCityResults
        );
        return [];
      }

      const suggestions = zamboCityResults.map(
        (location: ZamboCityLocation, index: number) => ({
          display_name: location.displayName,
          lat: location.lat.toString(),
          lon: location.lng.toString(),
          place_id: `zambo_${location.name
            .toLowerCase()
            .replace(/\s+/g, "_")}_${index}`,
          type: location.type,
          isLocal: true,
        })
      );

      console.log(
        `✅ Found ${suggestions.length} local Zamboanga locations for "${query}"`
      );
      return suggestions;
    } catch (error) {
      console.error("Error searching Zamboanga City locations:", error);
      return [];
    }
  };

  const handleMapSearchInputChange = (value: string) => {
    setMapSearchQuery(value);

    if (mapSearchDebounceRef.current) {
      window.clearTimeout(mapSearchDebounceRef.current);
      mapSearchDebounceRef.current = null;
    }

    const trimmed = value.trim();
    latestMapSearchQueryRef.current = trimmed;

    if (trimmed.length < 2) {
      setIsSearchingMapLocations(false);
      setMapSearchResults([]);
      setShowMapSearchResults(false);
      setMapSearchError(null);
      return;
    }

    setMapSearchError(null);
    setShowMapSearchResults(true);
    setIsSearchingMapLocations(true);

    mapSearchDebounceRef.current = window.setTimeout(async () => {
      try {
        const suggestions = await searchLocations(trimmed);

        if (latestMapSearchQueryRef.current !== trimmed) {
          return;
        }

        setMapSearchResults(suggestions);
        setMapSearchError(null);
      } catch (error) {
        console.error("Error searching map locations:", error);
        if (latestMapSearchQueryRef.current === trimmed) {
          setMapSearchResults([]);
          setMapSearchError(
            "We couldn't reach the live search service right now."
          );
        }
      } finally {
        if (latestMapSearchQueryRef.current === trimmed) {
          setIsSearchingMapLocations(false);
        }
      }
    }, 350);
  };

  const handleMapSearchFocus = () => {
    if (mapSearchBlurTimeoutRef.current) {
      window.clearTimeout(mapSearchBlurTimeoutRef.current);
      mapSearchBlurTimeoutRef.current = null;
    }

    if (mapSearchResults.length > 0 || mapSearchError) {
      setShowMapSearchResults(true);
    }
  };

  const handleMapSearchBlur = () => {
    if (mapSearchBlurTimeoutRef.current) {
      window.clearTimeout(mapSearchBlurTimeoutRef.current);
    }

    mapSearchBlurTimeoutRef.current = window.setTimeout(() => {
      setShowMapSearchResults(false);
    }, 150);
  };

  const handleMapSearchResultSelect = (suggestion: LocationSuggestion) => {
    if (mapSearchDebounceRef.current) {
      window.clearTimeout(mapSearchDebounceRef.current);
      mapSearchDebounceRef.current = null;
    }

    if (mapSearchBlurTimeoutRef.current) {
      window.clearTimeout(mapSearchBlurTimeoutRef.current);
      mapSearchBlurTimeoutRef.current = null;
    }

    setMapSearchQuery(suggestion.display_name);
    setShowMapSearchResults(false);
    setMapSearchResults([]);
    setIsSearchingMapLocations(false);
    setMapSearchError(null);

    const lat = parseFloat(suggestion.lat);
    const lng = parseFloat(suggestion.lon);

    if (!mapRef.current || Number.isNaN(lat) || Number.isNaN(lng)) {
      return;
    }

    latestMapSearchQueryRef.current = suggestion.display_name;

    mapRef.current.setView([lat, lng], Math.max(mapRef.current.getZoom(), 16));
    setActivePlace(null);
    removeDroppedPinMarker();

    const coordsText = `${lat.toFixed(5)}, ${lng.toFixed(5)}`;
    const popupId = Math.random().toString(36).slice(2, 10);
    const setStartId = `search-set-start-${popupId}`;
    const setEndId = `search-set-end-${popupId}`;
    const routeId = `search-route-${popupId}`;

    const marker = L.marker([lat, lng], {
      icon: droppedPinIcon,
      bubblingMouseEvents: false,
    }).addTo(mapRef.current);

    droppedPinMarkerRef.current = marker;

    const popupHtml = `
      <div style="min-width: 220px; font-family: system-ui;">
        <div style="font-weight: 600; margin-bottom: 4px; color: #1f2937;">
          ${escapeHtml(suggestion.display_name)}
        </div>
        <div style="font-size: 12px; color: #4b5563; margin-bottom: 10px;">
          ${coordsText}
        </div>
        <div style="display: flex; flex-direction: column; gap: 6px;">
          <button id="${setStartId}"
            style="background: #22c55e; color: white; border: none; padding: 6px 10px; border-radius: 6px; cursor: pointer; font-size: 13px; font-weight: 600;">
            Set as Start
          </button>
          <button id="${setEndId}"
            style="background: #ef4444; color: white; border: none; padding: 6px 10px; border-radius: 6px; cursor: pointer; font-size: 13px; font-weight: 600;">
            Set as Destination
          </button>
          <button id="${routeId}"
            style="background: #2563eb; color: white; border: none; padding: 6px 10px; border-radius: 6px; cursor: pointer; font-size: 13px; font-weight: 600;">
            Route From My Location
          </button>
        </div>
      </div>`;

    marker.bindPopup(popupHtml, {
      autoPan: true,
      closeButton: true,
      className: "dropped-pin-popup",
    });

    marker.on("popupopen", () => {
      const startBtn = document.getElementById(setStartId);
      const endBtn = document.getElementById(setEndId);
      const routeBtn = document.getElementById(routeId);

      if (startBtn) {
        startBtn.addEventListener("click", () => {
          handleSelectStartLocation(suggestion);
          setRouteMode(false);
          setIsTerrainMode(false);
          setShowRoutePlannerModal(true);
          marker.closePopup();
        });
      }

      if (endBtn) {
        endBtn.addEventListener("click", () => {
          handleSelectEndLocation(suggestion);
          setRouteMode(false);
          setIsTerrainMode(false);
          setShowRoutePlannerModal(true);
          marker.closePopup();
        });
      }

      if (routeBtn) {
        routeBtn.addEventListener("click", () => {
          autoRoutePendingRef.current = true;
          handleSelectEndLocation(suggestion);
          setRouteMode(false);
          setIsTerrainMode(false);
          setShowRoutePlannerModal(false);
          useCurrentLocationAsStart();
          marker.closePopup();
        });
      }
    });

    marker.openPopup();
  };

  // Load terrain roads data for enhanced routing
  const loadTerrainRoadsData = async (): Promise<void> => {
    if (terrainRoadsLoaded) return;

    try {
      console.log("🗺️ Loading terrain roads data...");
      const response = await fetch("/data/terrain_roads.geojson");

      if (!response.ok) {
        throw new Error(`Failed to load terrain roads: ${response.status}`);
      }

      const data: TerrainRoadsData = await response.json();

      console.log(`✅ Loaded ${data.features.length} terrain road features`);
      console.log("📊 Sample road data:", {
        totalFeatures: data.features.length,
        floodedRoads: data.features.filter((f) => f.properties.flooded === "1")
          .length,
        safeRoads: data.features.filter((f) => f.properties.flooded === "0")
          .length,
        averageLength:
          (
            data.features.reduce((sum, f) => sum + f.properties.length_m, 0) /
            data.features.length
          ).toFixed(2) + "m",
      });

      const { metas, spatialIndex } = buildTerrainSpatialIndex(data.features);
      terrainRoadsMetaRef.current = metas;
      terrainSpatialIndexRef.current = spatialIndex;

      console.log(
        `🧭 Built terrain spatial index with ${spatialIndex.index.size} cells`
      );

      setTerrainRoadsData(data);
      setTerrainRoadsLoaded(true);
    } catch (error) {
      console.error("❌ Failed to load terrain roads data:", error);
      setTerrainRoadsLoaded(true); // Mark as loaded to prevent retry loops
    }
  };

  // Terrain-aware routing using the local roads network
  const getTerrainAwareRoute = async (
    start: LatLng,
    end: LatLng,
    priorityMode:
      | "safe"
      | "balanced"
      | "direct"
      | "manageable"
      | "flood_prone" = "balanced",
    options: TerrainRouteOptions = {}
  ): Promise<LatLng[]> => {
    console.log(`🛣️ Calculating terrain-aware ${priorityMode} route...`);

    const { excludeRoadIds } = options;
    const reservedRoadIds = new Set<string>();

    const registerReservedRoads = () => {
      if (!excludeRoadIds || reservedRoadIds.size === 0) {
        return;
      }
      reservedRoadIds.forEach((id) => excludeRoadIds.add(id));
    };

    const selectWaypoint = (
      preference: TerrainWaypointPreference
    ): LatLng | null => {
      if (!terrainRoadsData) {
        return null;
      }

      const exclusionSet = new Set<string>();
      if (excludeRoadIds) {
        excludeRoadIds.forEach((id) => exclusionSet.add(id));
      }
      reservedRoadIds.forEach((id) => exclusionSet.add(id));

      const candidate = pickTerrainWaypoint(
        terrainRoadsData.features,
        start,
        end,
        {
          ...preference,
          excludeRoadIds: exclusionSet,
        }
      );

      if (candidate) {
        reservedRoadIds.add(candidate.roadId);
        return candidate.point;
      }

      return null;
    };

    let strategicWaypoints: LatLng[] = [];

    if (terrainRoadsData) {
      switch (priorityMode) {
        case "safe": {
          const primary = selectWaypoint({
            floodPreference: "avoid",
            minElevation: 6,
            elevationWeight: 2.2,
            latPreference: 0.9,
            lngPreference: 0.35,
            corridorWidthKm: 1.2,
            positionBias: 0.45,
          });
          const secondary = selectWaypoint({
            floodPreference: "avoid",
            minElevation: 5,
            elevationWeight: 1.8,
            latPreference: 0.7,
            lngPreference: 0.25,
            corridorWidthKm: 1.4,
            positionBias: 0.7,
          });
          strategicWaypoints = [primary, secondary].filter(
            Boolean
          ) as LatLng[];
          console.log(
            `🛡️ Safe route waypoints selected: ${strategicWaypoints.length}`
          );
          break;
        }
        case "manageable": {
          const primary = selectWaypoint({
            floodPreference: "neutral",
            minElevation: 3,
            maxElevation: 8,
            elevationWeight: 0.8,
            latPreference: 0.25,
            lngPreference: -0.8,
            corridorWidthKm: 1.3,
            positionBias: 0.45,
          });
          const secondary = selectWaypoint({
            floodPreference: "neutral",
            minElevation: 2,
            maxElevation: 7,
            elevationWeight: 0.6,
            latPreference: 0.15,
            lngPreference: -0.9,
            corridorWidthKm: 1.6,
            positionBias: 0.7,
          });
          strategicWaypoints = [primary, secondary].filter(
            Boolean
          ) as LatLng[];
          console.log(
            `⚠️ Manageable route waypoints selected: ${strategicWaypoints.length}`
          );
          break;
        }
        case "flood_prone": {
          const primary = selectWaypoint({
            floodPreference: "prefer",
            maxElevation: 5,
            elevationWeight: -1.3,
            latPreference: -0.8,
            lngPreference: -0.35,
            corridorWidthKm: 1.8,
            positionBias: 0.5,
          });
          const secondary = selectWaypoint({
            floodPreference: "prefer",
            maxElevation: 6,
            elevationWeight: -1.0,
            latPreference: -0.6,
            lngPreference: -0.65,
            corridorWidthKm: 2.0,
            positionBias: 0.75,
          });
          strategicWaypoints = [primary, secondary].filter(
            Boolean
          ) as LatLng[];

          if (strategicWaypoints.length === 0) {
            const midpoint = computeMidpoint(start, end);
            const coastalBias = clampPointToBounds(
              {
                lat: Math.max(6.87, Math.min(7.04, midpoint.lat - 0.018)),
                lng: Math.max(122.02, Math.min(122.13, midpoint.lng - 0.02)),
              },
              SAFE_CITY_BOUNDS
            );
            strategicWaypoints = [coastalBias];
          }

          console.log(
            `🚨 Flood-prone route waypoints selected: ${strategicWaypoints.length}`
          );
          break;
        }
        case "direct": {
          strategicWaypoints = [];
          console.log(`🚀 Using direct route with no waypoints`);
          break;
        }
        case "balanced":
        default: {
          const midpoint = computeMidpoint(start, end);
          const cityWaypoint = biasTowardCityCenter(midpoint, 0.1);
          if (isWithinBounds(cityWaypoint, BALANCED_CITY_BOUNDS)) {
            strategicWaypoints = [cityWaypoint];
          }
          console.log(
            `⚖️ Using ${strategicWaypoints.length} city-center waypoints for balanced route`
          );
          break;
        }
      }
    } else {
      console.warn(
        "⚠️ Terrain roads data not loaded, falling back to standard routing"
      );
    }

    if (strategicWaypoints.length > 0) {
      console.log(
        `📍 Generated ${strategicWaypoints.length} strategic waypoints for ${priorityMode} route:`
      );
      strategicWaypoints.forEach((wp, i) => {
        console.log(`   Waypoint ${i + 1}: lat=${wp.lat}, lng=${wp.lng}`);
        if (wp.lat < 6.8 || wp.lat > 7.2 || wp.lng < 122.0 || wp.lng > 122.3) {
          console.error(`   ❌ Waypoint ${i + 1} is outside Zamboanga bounds!`);
        }
      });
    }

    try {
      if (USE_LOCAL_OSRM) {
        console.log(
          `🏠 Attempting local OSRM for ${priorityMode} route with ${strategicWaypoints.length} waypoints...`
        );
        const route = await getLocalOSRMRoute(start, end, strategicWaypoints);

        if (route.length > 1) {
          if (terrainRoadsData) {
            analyzeRouteRisk(route);
          }
          registerReservedRoads();
          return route;
        }

        console.warn(
          `⚠️ Local OSRM returned insufficient data for ${priorityMode}, falling back to external services`
        );
      }
    } catch (localError) {
      console.warn(
        `⚠️ Local OSRM unavailable for ${priorityMode} route:`,
        (localError as Error).message
      );
    }

    try {
      console.log(
        `🌐 Using external routing for ${priorityMode} route with terrain-based waypoints...`
      );

      let route: LatLng[] = [];

      if (strategicWaypoints.length > 0) {
        console.log(
          `📍 Using ${strategicWaypoints.length} terrain-based waypoints for ${priorityMode} route`
        );
        route = await getRouteFromAPI(start, end, strategicWaypoints);
      } else {
        const midpoint = computeMidpoint(start, end);

        if (priorityMode === "safe") {
          const safeWaypoint = clampPointToBounds(
            biasTowardCityCenter(midpoint, 0.2),
            SAFE_CITY_BOUNDS
          );
          route = await getRouteFromAPI(start, end, [safeWaypoint]);
        } else if (priorityMode === "manageable") {
          const manageableWaypoint = clampPointToBounds(
            { lat: midpoint.lat + 0.004, lng: midpoint.lng - 0.02 },
            SAFE_CITY_BOUNDS
          );
          route = await getRouteFromAPI(start, end, [manageableWaypoint]);
        } else if (priorityMode === "flood_prone") {
          const floodWaypoint = clampPointToBounds(
            {
              lat: Math.max(6.87, midpoint.lat - 0.02),
              lng: Math.max(122.02, midpoint.lng - 0.03),
            },
            SAFE_CITY_BOUNDS
          );
          route = await getRouteFromAPI(start, end, [floodWaypoint]);
        } else if (priorityMode === "direct") {
          route = await getRouteFromAPI(start, end, []);
        } else {
          const balancedWaypoint = clampPointToBounds(
            { lat: midpoint.lat + 0.005, lng: midpoint.lng },
            SAFE_CITY_BOUNDS
          );
          route = await getRouteFromAPI(start, end, [balancedWaypoint]);
        }
      }

      if (terrainRoadsData && route.length > 0) {
        analyzeRouteRisk(route);
      }

      if (route.length > 1) {
        registerReservedRoads();
        return route;
      }

      console.warn(
        `⚠️ External routing returned insufficient data for ${priorityMode}, returning fallback line`
      );
      return [start, end];
    } catch (error) {
      console.error(`❌ All routing failed for ${priorityMode} route:`, error);

      console.log(
        `📍 Creating fallback straight line for ${priorityMode} route`
      );
      return [start, end];
    }
  };

  // Analyze a route against terrain roads data for risk assessment
  const analyzeRouteRisk = (route: LatLng[]): void => {
    if (!terrainRoadsData || route.length === 0) return;

    let floodedSegments = 0;
    let totalSegments = 0;
    let riskScore = 0;

    // Check each route segment against nearby terrain roads
    for (let i = 0; i < route.length - 1; i++) {
      const segmentStart = route[i];
      const segmentEnd = route[i + 1];
      totalSegments++;

      // Find nearby terrain roads (within ~100m)
      const nearbyRoads = terrainRoadsData.features.filter((road) => {
        return road.geometry.coordinates.some((coord) => {
          const distance = Math.sqrt(
            Math.pow(coord[1] - segmentStart.lat, 2) +
              Math.pow(coord[0] - segmentStart.lng, 2)
          );
          return distance < 0.001; // ~100m threshold
        });
      });

      // Assess flood risk for this segment
      const floodedNearby = nearbyRoads.filter(
        (road) => road.properties.flooded === "1"
      );
      if (floodedNearby.length > 0) {
        floodedSegments++;
        riskScore += floodedNearby.length;
      }
    }

    const floodRiskPercentage =
      totalSegments > 0 ? (floodedSegments / totalSegments) * 100 : 0;

    console.log("🔍 Route Risk Analysis:", {
      totalSegments,
      floodedSegments,
      floodRiskPercentage: floodRiskPercentage.toFixed(1) + "%",
      riskScore,
      riskLevel:
        floodRiskPercentage < 20
          ? "Low"
          : floodRiskPercentage < 50
          ? "Medium"
          : "High",
    });
  };

  // Local OSRM route function for Zamboanga PBF data
  const getLocalOSRMRoute = async (
    start: LatLng,
    end: LatLng,
    waypoints: LatLng[] = []
  ): Promise<LatLng[]> => {
    try {
      // Build waypoints string
      const allPoints = [start, ...waypoints, end];
      const coordinatesStr = allPoints
        .map((point) => `${point.lng},${point.lat}`)
        .join(";");

      // Use your backend's local OSRM endpoint
      const localOSRMUrl = `${BACKEND_URL}/osrm/route?start=${start.lng},${
        start.lat
      }&end=${end.lng},${end.lat}${
        waypoints.length > 0
          ? `&waypoints=${waypoints
              .map((wp) => `${wp.lng},${wp.lat}`)
              .join(";")}`
          : ""
      }&alternatives=true`;

      console.log(`🗺️ Local OSRM URL: ${localOSRMUrl}`);
      console.log(
        `🗺️ Coordinates: Start=[${start.lng}, ${start.lat}] End=[${end.lng}, ${end.lat}]`
      );

      const response = await fetch(localOSRMUrl, {
        method: "GET",
        headers: {
          Accept: "application/json",
          "Content-Type": "application/json",
        },
      });

      if (!response.ok) {
        throw new Error(
          `Local OSRM API returned ${response.status}: ${response.statusText}`
        );
      }

      const data = await response.json();

      console.log("🗺️ Local OSRM Response:", data);
      console.log("🔍 Response structure check:", {
        hasRoutes: !!data.routes,
        routesLength: data.routes?.length || 0,
        firstRoute: data.routes?.[0] ? "present" : "missing",
        geometry: data.routes?.[0]?.geometry ? "present" : "missing",
        coordinates: data.routes?.[0]?.geometry?.coordinates
          ? "present"
          : "missing",
        coordinatesLength: data.routes?.[0]?.geometry?.coordinates?.length || 0,
        osrmCode: data.code,
        osrmMessage: data.message,
      });

      // Check for OSRM response structure
      if (data.routes && data.routes[0] && data.routes[0].geometry) {
        let coordinates = [];

        // Handle different OSRM response formats
        if (data.routes[0].geometry.coordinates) {
          // GeoJSON format
          coordinates = data.routes[0].geometry.coordinates;
        } else if (data.routes[0].geometry.type === "LineString") {
          // Alternative GeoJSON format
          coordinates = data.routes[0].geometry.coordinates;
        } else {
          throw new Error("Unsupported geometry format in OSRM response");
        }

        // Convert coordinates from OSRM format [lng, lat] to LatLng {lat, lng}
        const route = coordinates.map((coord: number[]) => ({
          lat: coord[1],
          lng: coord[0],
        }));

        // VALIDATION: Check if route is valid and reaches the destination
        if (route.length < 2) {
          throw new Error("Route too short - likely invalid");
        }

        // Check if route actually reaches near the destination
        const lastPoint = route[route.length - 1];
        const distanceToEnd = Math.sqrt(
          Math.pow(lastPoint.lat - end.lat, 2) +
            Math.pow(lastPoint.lng - end.lng, 2)
        );

        // If route doesn't get within ~500m of destination, it's likely a dead end
        if (distanceToEnd > 0.005) {
          // ~500m in degrees
          console.warn(
            `⚠️ Route doesn't reach destination (${distanceToEnd.toFixed(
              6
            )} deg away)`
          );
          throw new Error("Route does not reach destination - likely dead end");
        }

        // APPLY ROUTE SIMPLIFICATION to reduce excessive waypoints
        const simplifiedRoute = simplifyRoute(route, 0.0001);

        console.log(
          `✅ Local OSRM Success: Got ${route.length} waypoints, simplified to ${simplifiedRoute.length} for Zamboanga route`
        );
        return simplifiedRoute;
      }

      // Check for error in response
      if (data.code && data.code !== "Ok") {
        const errorMsg = data.message || "No route found";
        console.warn(`⚠️ OSRM routing issue: ${data.code} - ${errorMsg}`);
        throw new Error(`OSRM Error: ${data.code} - ${errorMsg}`);
      }

      console.warn("⚠️ Local OSRM response missing expected route structure");
      throw new Error("No valid route found in local OSRM response");
    } catch (error) {
      // Don't spam console with expected routing failures
      if (
        error.message.includes("RequestError") ||
        error.message.includes("NoRoute")
      ) {
        console.warn(
          "⚠️ Local OSRM route not available (trying fallback):",
          error.message
        );
      } else {
        console.error("❌ Local OSRM failed:", error);
      }
      throw error;
    }
  };

  // Get multiple distinct routes using local OSRM with different waypoint strategies
  const getLocalOSRMDistinctRoutes = async (
    start: LatLng,
    end: LatLng
  ): Promise<{ safe: LatLng[]; manageable: LatLng[]; prone: LatLng[] }> => {
    console.log(
      "🗺️ Getting distinct routes using local OSRM with strategic waypoints..."
    );

    const routes = {
      safe: null as LatLng[] | null,
      manageable: null as LatLng[] | null,
      prone: null as LatLng[] | null,
    };

    try {
      // Strategy 1: Try to get multiple alternatives from OSRM directly first
      console.log("  Strategy 1: Requesting alternatives from OSRM...");
      const localOSRMUrl = `${BACKEND_URL}/osrm/route?start=${start.lng},${start.lat}&end=${end.lng},${end.lat}&alternatives=true&alternative.max_paths=3`;

      const response = await fetch(localOSRMUrl, {
        method: "GET",
        headers: {
          Accept: "application/json",
          "Content-Type": "application/json",
        },
      });

      if (response.ok) {
        const data = await response.json();

        if (data.routes && data.routes.length >= 2) {
          console.log(
            `  ✅ Got ${data.routes.length} alternative routes from OSRM`
          );

          // Use the alternatives as distinct routes
          for (let i = 0; i < Math.min(3, data.routes.length); i++) {
            const routeData = data.routes[i];
            if (routeData.geometry && routeData.geometry.coordinates) {
              const route = routeData.geometry.coordinates.map(
                (coord: number[]) => ({
                  lat: coord[1],
                  lng: coord[0],
                })
              );

              // Validate route reaches destination
              const lastPoint = route[route.length - 1];
              const distanceToEnd = Math.sqrt(
                Math.pow(lastPoint.lat - end.lat, 2) +
                  Math.pow(lastPoint.lng - end.lng, 2)
              );

              if (distanceToEnd <= 0.005 && route.length >= 2) {
                // Valid route
                if (i === 0) routes.safe = route;
                else if (i === 1) routes.manageable = route;
                else if (i === 2) routes.prone = route;
              }
            }
          }

          // If we got good alternatives, return them
          if (routes.safe && routes.manageable) {
            console.log(
              "  🎉 Successfully got distinct routes from OSRM alternatives!"
            );
            return {
              safe: routes.safe || [],
              manageable: routes.manageable || [],
              prone: routes.prone || [],
            };
          }
        }
      }

      console.log(
        "  Strategy 1 failed, falling back to waypoint strategies..."
      );

      // Strategy 2: Direct route (will be used as safe route)
      console.log("  Strategy 2: Direct route for safe path...");
      routes.safe = await getLocalOSRMRoute(start, end, []);

      // Strategy 3: EXTREME Northern arc route for manageable
      console.log("  Strategy 3: Extreme northern arc for manageable path...");
      const distance = Math.sqrt(
        Math.pow(end.lat - start.lat, 2) + Math.pow(end.lng - start.lng, 2)
      );

      // Create a wide northern arc with multiple waypoints for guaranteed divergence
      const northWaypoints = [];
      const arcRadius = distance * 0.8; // Much larger arc - 80% of distance

      // Early divergence point - force route north immediately
      northWaypoints.push({
        lat: start.lat + arcRadius * 0.6, // Strong northward push from start
        lng: start.lng + (end.lng - start.lng) * 0.2, // 20% progress eastward
      });

      // Mid-route northern peak
      northWaypoints.push({
        lat: (start.lat + end.lat) / 2 + arcRadius * 0.7, // Peak of northern arc
        lng: (start.lng + end.lng) / 2, // Centered longitude
      });

      // Late northern waypoint before destination
      northWaypoints.push({
        lat: end.lat + arcRadius * 0.4, // Still north of destination
        lng: start.lng + (end.lng - start.lng) * 0.8, // 80% progress eastward
      });

      routes.manageable = await getLocalOSRMRoute(start, end, northWaypoints);

      // Strategy 4: EXTREME Southern arc route for prone
      console.log("  Strategy 4: Extreme southern arc for flood-prone path...");

      const southWaypoints = [];

      // Early southern divergence - force route south immediately
      southWaypoints.push({
        lat: start.lat - arcRadius * 0.5, // Strong southward push from start
        lng: start.lng + (end.lng - start.lng) * 0.25, // 25% progress eastward
      });

      // Mid-route southern dip
      southWaypoints.push({
        lat: (start.lat + end.lat) / 2 - arcRadius * 0.6, // Deep southern dip
        lng: (start.lng + end.lng) / 2 + arcRadius * 0.2, // Slight eastern offset
      });

      // Late southern waypoint before destination
      southWaypoints.push({
        lat: end.lat - arcRadius * 0.3, // Still south of destination
        lng: start.lng + (end.lng - start.lng) * 0.75, // 75% progress eastward
      });

      routes.prone = await getLocalOSRMRoute(start, end, southWaypoints);
    } catch (error) {
      console.warn("Some local OSRM routes failed, will use fallbacks:", error);
    }

    // Fill in any missing routes with EXTREME alternative strategies
    if (!routes.manageable && routes.safe) {
      console.log(
        "  Fallback: Using EXTREME eastern detour for manageable route..."
      );
      try {
        const distance = Math.sqrt(
          Math.pow(end.lat - start.lat, 2) + Math.pow(end.lng - start.lng, 2)
        );

        // Create extreme eastern detour with multiple waypoints
        const extremeEastWaypoints = [
          {
            lat: start.lat + distance * 0.3, // North-east from start
            lng: start.lng + distance * 1.0, // WAY east - 100% of distance
          },
          {
            lat: (start.lat + end.lat) / 2, // Mid-route
            lng: Math.max(start.lng, end.lng) + distance * 0.8, // Far eastern detour
          },
          {
            lat: end.lat - distance * 0.2, // Approach from south-east
            lng: end.lng + distance * 0.6, // Still far east
          },
        ];

        routes.manageable = await getLocalOSRMRoute(
          start,
          end,
          extremeEastWaypoints
        );
      } catch (error) {
        console.log("  Extreme eastern fallback failed");
      }
    }

    if (!routes.prone && routes.safe) {
      console.log(
        "  Fallback: Using EXTREME western coastal detour for flood-prone route..."
      );
      try {
        const distance = Math.sqrt(
          Math.pow(end.lat - start.lat, 2) + Math.pow(end.lng - start.lng, 2)
        );

        // Create extreme western coastal detour with multiple waypoints
        const extremeWestWaypoints = [
          {
            lat: start.lat - distance * 0.4, // South-west from start
            lng: start.lng - distance * 0.9, // WAY west - 90% of distance
          },
          {
            lat: (start.lat + end.lat) / 2 - distance * 0.3, // Deep southern dip
            lng: Math.min(start.lng, end.lng) - distance * 0.7, // Far western coastal
          },
          {
            lat: end.lat + distance * 0.1, // Approach from north-west
            lng: end.lng - distance * 0.5, // Still west of destination
          },
        ];

        routes.prone = await getLocalOSRMRoute(
          start,
          end,
          extremeWestWaypoints
        );
      } catch (error) {
        console.log("  Extreme western fallback failed");
      }
    }

    return {
      safe: routes.safe || [],
      manageable: routes.manageable || [],
      prone: routes.prone || [],
    };
  };

  // Generate guaranteed distinct routes using strategic waypoints when routing services fail
  const generateDistinctAlternativeRoutes = async (
    start: LatLng,
    end: LatLng
  ): Promise<{ safe: LatLng[]; manageable: LatLng[]; prone: LatLng[] }> => {
    console.log("🛣️ Generating guaranteed distinct alternative routes...");

    const routes = {
      safe: [] as LatLng[],
      manageable: [] as LatLng[],
      prone: [] as LatLng[],
    };

    const distance = Math.sqrt(
      Math.pow(end.lat - start.lat, 2) + Math.pow(end.lng - start.lng, 2)
    );

    // Strategy 1: Direct route (safest - shortest path)
    try {
      routes.safe = await getLocalOSRMRoute(start, end, []);
      console.log(`✅ Safe direct route: ${routes.safe.length} points`);
    } catch (error) {
      console.warn("Direct route failed, no fallback");
      routes.safe = []; // No fallback
    }

    // Strategy 2: Northern arc route (manageable - longer but safer elevation)
    try {
      const northWaypoints = [];
      // Create a wide northern arc with multiple control points
      for (let i = 0.2; i <= 0.8; i += 0.2) {
        const progress = i;
        const arcHeight = distance * 0.6; // Large arc - 60% of distance
        const midLat = start.lat + (end.lat - start.lat) * progress;
        const midLng = start.lng + (end.lng - start.lng) * progress;

        // Calculate perpendicular offset for northern arc
        const routeAngle = Math.atan2(end.lng - start.lng, end.lat - start.lat);
        const perpAngle = routeAngle + Math.PI / 2;

        const waypointLat =
          midLat +
          Math.cos(perpAngle) * arcHeight * Math.sin(progress * Math.PI);
        const waypointLng =
          midLng +
          Math.sin(perpAngle) * arcHeight * Math.sin(progress * Math.PI);

        northWaypoints.push({ lat: waypointLat, lng: waypointLng });
      }

      routes.manageable = await getLocalOSRMRoute(start, end, northWaypoints);
      console.log(`✅ Northern arc route: ${routes.manageable.length} points`);
    } catch (error) {
      console.warn("Northern arc route failed, no fallback");
      routes.manageable = []; // No fallback
    }

    // Strategy 3: Southern/coastal route (prone - longer coastal route)
    try {
      const southWaypoints = [];
      // Create a wide southern arc with coastal waypoints
      for (let i = 0.25; i <= 0.75; i += 0.25) {
        const progress = i;
        const arcHeight = distance * 0.5; // Large southern arc
        const midLat = start.lat + (end.lat - start.lat) * progress;
        const midLng = start.lng + (end.lng - start.lng) * progress;

        // Calculate perpendicular offset for southern arc (opposite direction)
        const routeAngle = Math.atan2(end.lng - start.lng, end.lat - start.lat);
        const perpAngle = routeAngle - Math.PI / 2; // Southern side

        const waypointLat =
          midLat +
          Math.cos(perpAngle) * arcHeight * Math.sin(progress * Math.PI);
        const waypointLng =
          midLng +
          Math.sin(perpAngle) * arcHeight * Math.sin(progress * Math.PI);

        southWaypoints.push({ lat: waypointLat, lng: waypointLng });
      }

      routes.prone = await getLocalOSRMRoute(start, end, southWaypoints);
      console.log(`✅ Southern coastal route: ${routes.prone.length} points`);
    } catch (error) {
      console.warn("Southern coastal route failed, no fallback");
      routes.prone = []; // No fallback
    }

    console.log(
      `🛣️ Generated distinct routes: Safe(${routes.safe.length}), Manageable(${routes.manageable.length}), Prone(${routes.prone.length})`
    );

    return routes;
  };

  // STRICT ROUTE DISTINCTNESS VALIDATION - checks actual path diversity
  const validateRouteDistinctness = (routes: any[]): boolean => {
    console.log("🔍 Performing strict route distinctness validation...");

    if (routes.length < 2) return true; // Single route is always distinct

    for (let i = 0; i < routes.length; i++) {
      for (let j = i + 1; j < routes.length; j++) {
        const route1 = routes[i];
        const route2 = routes[j];

        if (
          !route1.waypoints ||
          !route2.waypoints ||
          route1.waypoints.length < 5 ||
          route2.waypoints.length < 5
        ) {
          console.warn(
            `⚠️ Route ${i + 1} or ${
              j + 1
            } has insufficient waypoints for validation`
          );
          continue;
        }

        // Calculate path similarity using multiple metrics
        const pathSimilarity = calculatePathSimilarity(
          route1.waypoints,
          route2.waypoints
        );

        // Check direction divergence at key points
        const directionDivergence = calculateDirectionDivergence(
          route1.waypoints,
          route2.waypoints
        );

        // Calculate area between paths
        const areaBetweenPaths = calculateAreaBetweenPaths(
          route1.waypoints,
          route2.waypoints
        );

        console.log(
          `Route ${i + 1} vs ${j + 1}: Similarity=${pathSimilarity.toFixed(
            1
          )}%, Direction=${directionDivergence.toFixed(
            1
          )}°, Area=${areaBetweenPaths.toFixed(2)}km²`
        );

        // STRICT CRITERIA: Routes must be significantly different
        if (
          pathSimilarity > 60 ||
          directionDivergence < 15 ||
          areaBetweenPaths < 0.5
        ) {
          console.warn(
            `❌ Routes ${i + 1} and ${
              j + 1
            } are too similar - Similarity: ${pathSimilarity.toFixed(
              1
            )}%, Divergence: ${directionDivergence.toFixed(
              1
            )}°, Area: ${areaBetweenPaths.toFixed(2)}km²`
          );
          return false;
        }
      }
    }

    console.log("✅ All routes pass strict distinctness validation");
    return true;
  };

  // Calculate path similarity percentage
  const calculatePathSimilarity = (
    path1: LatLng[],
    path2: LatLng[]
  ): number => {
    const samplePoints = Math.min(20, Math.min(path1.length, path2.length));
    let similarPoints = 0;
    const tolerance = 0.001; // ~100m tolerance

    for (let i = 0; i < samplePoints; i++) {
      const progress = i / (samplePoints - 1);
      const idx1 = Math.floor(progress * (path1.length - 1));
      const idx2 = Math.floor(progress * (path2.length - 1));

      const point1 = path1[idx1];
      const point2 = path2[idx2];

      const distance = Math.sqrt(
        Math.pow(point1.lat - point2.lat, 2) +
          Math.pow(point1.lng - point2.lng, 2)
      );

      if (distance < tolerance) {
        similarPoints++;
      }
    }

    return (similarPoints / samplePoints) * 100;
  };

  // Calculate average direction divergence between paths
  const calculateDirectionDivergence = (
    path1: LatLng[],
    path2: LatLng[]
  ): number => {
    const sampleSegments = Math.min(
      10,
      Math.min(path1.length - 1, path2.length - 1)
    );
    let totalDivergence = 0;

    for (let i = 0; i < sampleSegments; i++) {
      const progress = i / (sampleSegments - 1);
      const idx1 = Math.floor(progress * (path1.length - 2));
      const idx2 = Math.floor(progress * (path2.length - 2));

      // Calculate direction vectors
      const dir1 = {
        lat: path1[idx1 + 1].lat - path1[idx1].lat,
        lng: path1[idx1 + 1].lng - path1[idx1].lng,
      };
      const dir2 = {
        lat: path2[idx2 + 1].lat - path2[idx2].lat,
        lng: path2[idx2 + 1].lng - path2[idx2].lng,
      };

      // Calculate angle between directions
      const angle1 = Math.atan2(dir1.lng, dir1.lat);
      const angle2 = Math.atan2(dir2.lng, dir2.lat);

      let angleDiff = Math.abs(angle1 - angle2) * (180 / Math.PI);
      if (angleDiff > 180) angleDiff = 360 - angleDiff;

      totalDivergence += angleDiff;
    }

    return totalDivergence / sampleSegments;
  };

  // Calculate area between two paths
  const calculateAreaBetweenPaths = (
    path1: LatLng[],
    path2: LatLng[]
  ): number => {
    const samplePoints = Math.min(15, Math.min(path1.length, path2.length));
    let totalArea = 0;

    for (let i = 0; i < samplePoints - 1; i++) {
      const progress1 = i / (samplePoints - 1);
      const progress2 = (i + 1) / (samplePoints - 1);

      const idx1_1 = Math.floor(progress1 * (path1.length - 1));
      const idx1_2 = Math.floor(progress2 * (path1.length - 1));
      const idx2_1 = Math.floor(progress1 * (path2.length - 1));
      const idx2_2 = Math.floor(progress2 * (path2.length - 1));

      // Calculate quadrilateral area between path segments
      const p1 = path1[idx1_1];
      const p2 = path1[idx1_2];
      const p3 = path2[idx2_2];
      const p4 = path2[idx2_1];

      // Shoelace formula for polygon area
      const area =
        Math.abs(
          p1.lng * p2.lat -
            p2.lng * p1.lat +
            (p2.lng * p3.lat - p3.lng * p2.lat) +
            (p3.lng * p4.lat - p4.lng * p3.lat) +
            (p4.lng * p1.lat - p1.lng * p4.lat)
        ) / 2;

      totalArea += area;
    }

    // Convert to km² (approximate)
    return totalArea * 111 * 111;
  };

  const getRouteFromAPI = async (
    start: LatLng,
    end: LatLng,
    waypoints: LatLng[] = []
  ): Promise<LatLng[]> => {
    // First try LOCAL OSRM (most accurate for Zamboanga), then GraphHopper, then public OSRM
    if (USE_LOCAL_OSRM) {
      try {
        console.log(
          "🚀 Trying local OSRM first for Zamboanga-specific routing..."
        );
        return await getLocalOSRMRoute(start, end, waypoints);
      } catch (localError) {
        console.warn(
          "🔄 Local OSRM failed, falling back to external services:",
          localError.message
        );
        // Continue to external services instead of throwing
      }
    } else {
      console.log(
        "📍 Local OSRM disabled via configuration, using external services..."
      );
    }

    // Try GraphHopper first (better for routing with waypoints)
    try {
      const apiKey = import.meta.env.VITE_GRAPHHOPPER_API_KEY;
      if (apiKey && apiKey !== "585bccb3-2df7-4dcb-b5bf-fc40a8bf4eea") {
        console.log("🗺️ Using GraphHopper for routing...");
        return await getGraphHopperRoute(start, end, waypoints);
      }
      console.log("⚠️ No valid GraphHopper API key, trying public OSRM...");
    } catch (graphHopperError) {
      console.warn(
        "🔄 GraphHopper failed, falling back to public OSRM:",
        graphHopperError.message
      );
    }

    // Fallback to public OSRM
    try {
      console.log("🌐 Using public OSRM for routing...");
      return await getOSRMRoute(start, end, waypoints);
    } catch (osrmError) {
      console.error("❌ All routing services failed:", osrmError.message);
      throw new Error("No routing service available");
    }
  };

  const getGraphHopperRoute = async (
    start: LatLng,
    end: LatLng,
    waypoints: LatLng[] = []
  ): Promise<LatLng[]> => {
    try {
      // Build the waypoints array for GraphHopper API
      const allPoints = [start, ...waypoints, end];
      const pointParams = allPoints
        .map((point, index) => `point=${point.lat},${point.lng}`)
        .join("&");

      const apiKey =
        import.meta.env.VITE_GRAPHHOPPER_API_KEY ||
        "585bccb3-2df7-4dcb-b5bf-fc40a8bf4eea";
      const response = await fetch(
        `https://graphhopper.com/api/1/route?${pointParams}&vehicle=car&key=${apiKey}&calc_points=true&alternative_route.max_paths=3`
      );

      if (!response.ok) {
        throw new Error(`GraphHopper API returned ${response.status}`);
      }

      const data = await response.json();

      if (data.paths && data.paths[0] && data.paths[0].points) {
        // GraphHopper returns encoded polyline by default, but we requested calc_points=true
        // Convert coordinates from GraphHopper format
        const route = data.paths[0].points.coordinates.map(
          (coord: number[]) => ({
            lat: coord[1],
            lng: coord[0],
          })
        );

        // Add elevation data for the route
        const elevationPromises = route.map(async (point) => {
          try {
            const elevationData = await getElevationData(point.lat, point.lng);
            return elevationData ? elevationData.elevation : null;
          } catch (error) {
            console.error("Error getting elevation:", error);
            return null;
          }
        });

        const elevations = await Promise.all(elevationPromises);

        // Filter points based on elevation and flood risk
        const filteredRoute = route.filter((point, index) => {
          const elevation = elevations[index];
          if (elevation === null) return true; // Keep points without elevation data

          // Calculate flood risk based on elevation
          const riskLevel = calculateFloodRisk(elevation, point.lat, point.lng);
          return riskLevel !== "prone"; // Filter out high-risk points
        });

        // Apply route simplification to reduce excessive waypoints
        const finalRoute = filteredRoute.length > 1 ? filteredRoute : route;
        const simplifiedRoute = simplifyRoute(finalRoute, 0.0001);

        return simplifiedRoute;
      }
      return [];
    } catch (error) {
      console.error("Error fetching GraphHopper route:", error);
      return [];
    }
  };

  const getOSRMRoute = async (
    start: LatLng,
    end: LatLng,
    waypoints: LatLng[] = []
  ): Promise<LatLng[]> => {
    try {
      // Build the waypoints string for the URL
      const waypointsStr = waypoints
        .map((wp) => `${wp.lng},${wp.lat}`)
        .join(";");

      const coordinatesStr = `${start.lng},${start.lat};${waypointsStr}${
        waypointsStr ? ";" : ""
      }${end.lng},${end.lat}`;

      const response = await fetch(
        `https://router.project-osrm.org/route/v1/driving/${coordinatesStr}?overview=full&geometries=geojson&alternatives=true`
      );

      if (!response.ok) {
        throw new Error(`OSRM API returned ${response.status}`);
      }

      const data = await response.json();

      if (data.routes && data.routes[0]) {
        // Convert coordinates and analyze terrain for each point
        const route = data.routes[0].geometry.coordinates.map(
          (coord: number[]) => ({
            lat: coord[1],
            lng: coord[0],
          })
        );

        // Add elevation data for the route
        const elevationPromises = route.map(async (point) => {
          try {
            const elevationData = await getElevationData(point.lat, point.lng);
            return elevationData ? elevationData.elevation : null;
          } catch (error) {
            console.error("Error getting elevation:", error);
            return null;
          }
        });

        const elevations = await Promise.all(elevationPromises);

        // Filter points based on elevation and flood risk
        const filteredRoute = route.filter((point, index) => {
          const elevation = elevations[index];
          if (elevation === null) return true; // Keep points without elevation data

          // Calculate flood risk based on elevation
          const riskLevel = calculateFloodRisk(elevation, point.lat, point.lng);
          return riskLevel !== "prone"; // Filter out high-risk points
        });

        // Apply route simplification to reduce excessive waypoints
        const finalRoute = filteredRoute.length > 1 ? filteredRoute : route;
        const simplifiedRoute = simplifyRoute(finalRoute, 0.0001);

        return simplifiedRoute;
      }
      return [];
    } catch (error) {
      console.error("Error fetching OSRM route:", error);
      return [];
    }
  };

  // NEW FUNCTION - Add this after getOSRMRoute
  interface TerrainAnalysis {
    avgElevation: number;
    lowPoints: number;
    coastalPoints: number;
    terrainProfile: number[];
  }

  interface RouteAnalysis {
    routes: LatLng[][];
    analyses: TerrainAnalysis[];
  }

  const analyzeRouteElevation = async (
    waypoints: LatLng[]
  ): Promise<TerrainAnalysis> => {
    const sampleSize = Math.min(waypoints.length, 20); // Sample points along route
    const step = Math.max(1, Math.floor(waypoints.length / sampleSize));
    let elevationSum = 0;
    let lowPoints = 0;
    let coastalPoints = 0;
    const terrainProfile: number[] = [];

    const cityCenter = { lat: 6.9214, lng: 122.079 }; // Zamboanga City center

    for (let i = 0; i < waypoints.length; i += step) {
      const point = waypoints[i];
      const elevationData = await getElevationData(point.lat, point.lng);

      if (elevationData) {
        elevationSum += elevationData.elevation;
        terrainProfile.push(elevationData.elevation);

        if (elevationData.elevation < 5) lowPoints++;

        // Check if point is coastal
        const distanceFromCenter =
          Math.sqrt(
            Math.pow(point.lat - cityCenter.lat, 2) +
              Math.pow(point.lng - cityCenter.lng, 2)
          ) * 111; // Convert to km

        if (distanceFromCenter < 3) coastalPoints++;
      }
    }

    return {
      avgElevation: elevationSum / (terrainProfile.length || 1),
      lowPoints,
      coastalPoints,
      terrainProfile,
    };
  };

  // Local OSRM alternative routes for better Zamboanga-specific routing
  const getLocalOSRMAlternativeRoutes = async (
    start: LatLng,
    end: LatLng
  ): Promise<RouteAnalysis> => {
    try {
      // Use your backend's local OSRM endpoint for alternatives
      const response = await fetch(
        `${BACKEND_URL}/osrm/route?start=${start.lng},${start.lat}&end=${end.lng},${end.lat}&alternatives=true`,
        {
          method: "GET",
          headers: {
            Accept: "application/json",
            "Content-Type": "application/json",
          },
        }
      );

      if (!response.ok) {
        throw new Error(
          `Local OSRM alternatives API returned ${response.status}`
        );
      }

      const data = await response.json();
      console.log("🗺️ Local OSRM Alternative Routes Response:", data);

      const routes: LatLng[][] = [];
      const analyses = [];

      if (
        data.source === "local_osrm" &&
        data.routes &&
        data.routes.length > 0
      ) {
        console.log(
          `✅ Local OSRM returned ${data.routes.length} alternative routes for Zamboanga`
        );

        // Process each route from local OSRM
        for (const route of data.routes) {
          if (!route.geometry || !route.geometry.coordinates) {
            console.warn("Route missing geometry data");
            continue;
          }

          const waypoints = route.geometry.coordinates.map(
            (coord: number[]) => ({
              lat: coord[1],
              lng: coord[0],
            })
          );

          // Get detailed analysis for local route
          const analysis = await analyzeRouteElevation(waypoints);
          routes.push(waypoints);
          analyses.push(analysis);
        }

        // Sort routes by risk score if we have multiple
        if (routes.length > 1) {
          const routePairs = routes.map((route, index) => ({
            route,
            analysis: analyses[index],
          }));

          // Sort by average elevation (higher is generally safer in flood-prone areas)
          routePairs.sort(
            (a, b) => b.analysis.avgElevation - a.analysis.avgElevation
          );

          return {
            routes: routePairs.map((pair) => pair.route),
            analyses: routePairs.map((pair) => pair.analysis),
          };
        }

        return { routes, analyses };
      }

      throw new Error("No valid routes found in local OSRM response");
    } catch (error) {
      console.error("❌ Local OSRM alternatives failed:", error);
      throw error;
    }
  };

  const getAlternativeRoutesFromAPI = async (
    start: LatLng,
    end: LatLng
  ): Promise<RouteAnalysis> => {
    // First try LOCAL OSRM alternatives, then GraphHopper, then public OSRM
    if (USE_LOCAL_OSRM) {
      try {
        console.log(
          "🚀 Trying local OSRM alternatives first for Zamboanga-specific routing..."
        );
        return await getLocalOSRMAlternativeRoutes(start, end);
      } catch (localError) {
        console.warn(
          "🔄 Local OSRM alternatives failed, falling back to GraphHopper:",
          localError.message
        );
      }
    } else {
      console.log(
        "📍 Local OSRM disabled via configuration, using external alternatives..."
      );
    }

    try {
      const apiKey = import.meta.env.VITE_GRAPHHOPPER_API_KEY;
      if (apiKey && apiKey !== "585bccb3-2df7-4dcb-b5bf-fc40a8bf4eea") {
        return await getGraphHopperAlternativeRoutes(start, end);
      }
      throw new Error("No GraphHopper API key");
    } catch (graphHopperError) {
      console.warn(
        "🔄 GraphHopper alternatives failed, falling back to public OSRM:",
        graphHopperError.message
      );
      return await getOSRMAlternativeRoutes(start, end);
    }
  };

  const getGraphHopperAlternativeRoutes = async (
    start: LatLng,
    end: LatLng
  ): Promise<RouteAnalysis> => {
    try {
      // Get multiple route alternatives with GraphHopper
      const apiKey =
        import.meta.env.VITE_GRAPHHOPPER_API_KEY ||
        "585bccb3-2df7-4dcb-b5bf-fc40a8bf4eea";
      const response = await fetch(
        `https://graphhopper.com/api/1/route?point=${start.lat},${start.lng}&point=${end.lat},${end.lng}&vehicle=car&key=${apiKey}&calc_points=true&alternative_route.max_paths=3&instructions=true`
      );

      if (!response.ok) {
        throw new Error(`GraphHopper API returned ${response.status}`);
      }

      const data = await response.json();
      const routes: LatLng[][] = [];
      const analyses = [];

      if (data.paths && data.paths.length > 0) {
        console.log(
          `GraphHopper returned ${data.paths.length} alternative routes`
        );

        // Get terrain data for potential waypoints
        const searchRadius = 0.005; // ~500m
        const elevationData = new Map<string, number>();

        // Pre-fetch elevation data for route areas
        const midPoint = {
          lat: (start.lat + end.lat) / 2,
          lng: (start.lng + end.lng) / 2,
        };

        for (const angle of [0, 45, 90, 135, 180, 225, 270, 315]) {
          const rad = (angle * Math.PI) / 180;
          const point = {
            lat: midPoint.lat + searchRadius * Math.cos(rad),
            lng: midPoint.lng + searchRadius * Math.sin(rad),
          };
          const elevation = await getElevationData(point.lat, point.lng);
          if (elevation) {
            elevationData.set(`${point.lat},${point.lng}`, elevation.elevation);
          }
        }

        // Process each path (GraphHopper uses "paths" instead of "routes")
        for (const path of data.paths) {
          if (!path.points || !path.points.coordinates) {
            console.warn("Path missing geometry data");
            continue;
          }

          const waypoints = path.points.coordinates.map((coord: number[]) => ({
            lat: coord[1],
            lng: coord[0],
          }));

          // Get detailed analysis including pre-fetched elevation data
          const analysis = await analyzeRouteElevation(waypoints);

          // Calculate flood risk score
          const riskScore = calculateDetailedRiskScore(
            waypoints,
            analysis,
            elevationData
          );

          routes.push(waypoints);
          analyses.push({
            ...analysis,
            riskScore,
          });
        }

        // Sort routes by risk score
        const routePairs = routes.map((route, index) => ({
          route,
          analysis: analyses[index],
        }));

        routePairs.sort((a, b) => a.analysis.riskScore - b.analysis.riskScore);

        return {
          routes: routePairs.map((pair) => pair.route),
          analyses: routePairs.map((pair) => pair.analysis),
        };
      }

      if (routes.length === 0) {
        // No valid routes found - don't create direct fallback
        console.warn("No valid GraphHopper routes found for this route");
        return {
          routes: [],
          analyses: [],
        };
      }

      return { routes, analyses };
    } catch (error) {
      console.error("Error fetching GraphHopper alternative routes:", error);

      // Don't fallback to direct route
      return {
        routes: [],
        analyses: [],
      };
    }
  };

  const getOSRMAlternativeRoutes = async (
    start: LatLng,
    end: LatLng
  ): Promise<RouteAnalysis> => {
    try {
      // Get multiple route alternatives with more options
      const response = await fetch(
        `https://router.project-osrm.org/route/v1/driving/${start.lng},${start.lat};${end.lng},${end.lat}?overview=full&geometries=geojson&alternatives=3&steps=true&continue_straight=false`
      );

      if (!response.ok) {
        throw new Error(`OSRM API returned ${response.status}`);
      }

      const data = await response.json();
      const routes: LatLng[][] = [];
      const analyses = [];

      if (data.routes && data.routes.length > 0) {
        console.log(`OSRM returned ${data.routes.length} alternative routes`);

        // Get terrain data for potential waypoints
        const searchRadius = 0.005; // ~500m
        const elevationData = new Map<string, number>();

        // Pre-fetch elevation data for route areas
        const midPoint = {
          lat: (start.lat + end.lat) / 2,
          lng: (start.lng + end.lng) / 2,
        };

        for (const angle of [0, 45, 90, 135, 180, 225, 270, 315]) {
          const rad = (angle * Math.PI) / 180;
          const point = {
            lat: midPoint.lat + searchRadius * Math.cos(rad),
            lng: midPoint.lng + searchRadius * Math.sin(rad),
          };
          const elevation = await getElevationData(point.lat, point.lng);
          if (elevation) {
            elevationData.set(`${point.lat},${point.lng}`, elevation.elevation);
          }
        }

        // Process each route
        for (const route of data.routes) {
          if (!route.geometry || !route.geometry.coordinates) {
            console.warn("Route missing geometry data");
            continue;
          }

          const waypoints = route.geometry.coordinates.map(
            (coord: number[]) => ({
              lat: coord[1],
              lng: coord[0],
            })
          );

          // Get detailed analysis including pre-fetched elevation data
          const analysis = await analyzeRouteElevation(waypoints);

          // Calculate flood risk score
          const riskScore = calculateDetailedRiskScore(
            waypoints,
            analysis,
            elevationData
          );

          routes.push(waypoints);
          analyses.push({
            ...analysis,
            riskScore,
          });
        }

        // Sort routes by risk score
        const routePairs = routes.map((route, index) => ({
          route,
          analysis: analyses[index],
        }));

        routePairs.sort((a, b) => a.analysis.riskScore - b.analysis.riskScore);

        return {
          routes: routePairs.map((pair) => pair.route),
          analyses: routePairs.map((pair) => pair.analysis),
        };
      }

      if (routes.length === 0) {
        // No valid routes found - don't create direct fallback
        console.warn("No valid OSRM routes found for this route");
        return {
          routes: [],
          analyses: [],
        };
      }

      return { routes, analyses };
    } catch (error) {
      console.error("Error fetching OSRM alternative routes:", error);

      // Don't fallback to direct route
      return {
        routes: [],
        analyses: [],
      };
    }
  };

  // Local OSRM route with waypoints for Zamboanga-specific routing
  const getLocalOSRMRouteWithWaypoint = async (
    start: LatLng,
    waypoint: LatLng,
    end: LatLng
  ): Promise<LatLng[]> => {
    try {
      // Use your backend's local OSRM endpoint with waypoints
      const response = await fetch(
        `${BACKEND_URL}/osrm/route?start=${start.lng},${start.lat}&end=${end.lng},${end.lat}&waypoints=${waypoint.lng},${waypoint.lat}`,
        {
          method: "GET",
          headers: {
            Accept: "application/json",
            "Content-Type": "application/json",
          },
        }
      );

      if (!response.ok) {
        throw new Error(`Local OSRM waypoint API returned ${response.status}`);
      }

      const data = await response.json();
      console.log("🗺️ Local OSRM Waypoint Response:", data);

      // Check for OSRM response structure
      if (data.routes && data.routes[0] && data.routes[0].geometry) {
        let coordinates = [];

        // Handle different OSRM response formats
        if (data.routes[0].geometry.coordinates) {
          // GeoJSON format
          coordinates = data.routes[0].geometry.coordinates;
        } else if (data.routes[0].geometry.type === "LineString") {
          // Alternative GeoJSON format
          coordinates = data.routes[0].geometry.coordinates;
        } else {
          throw new Error(
            "Unsupported geometry format in OSRM waypoint response"
          );
        }

        // Convert coordinates from OSRM format [lng, lat] to LatLng {lat, lng}
        const route = coordinates.map((coord: number[]) => ({
          lat: coord[1],
          lng: coord[0],
        }));

        console.log(
          `✅ Local OSRM waypoint success: Got ${route.length} waypoints for Zamboanga route`
        );
        return route;
      }

      // Check for error in response
      if (data.code && data.code !== "Ok") {
        throw new Error(
          `OSRM Waypoint Error: ${data.code} - ${
            data.message || "No route found"
          }`
        );
      }

      throw new Error("No valid waypoint route found in local OSRM response");
    } catch (error) {
      console.error("❌ Local OSRM waypoint failed:", error);
      throw error;
    }
  };

  const getRouteWithWaypointFromAPI = async (
    start: LatLng,
    waypoint: LatLng,
    end: LatLng
  ): Promise<LatLng[]> => {
    // First try LOCAL OSRM, then GraphHopper, then public OSRM
    if (USE_LOCAL_OSRM) {
      try {
        console.log(
          "🚀 Trying local OSRM waypoint first for Zamboanga-specific routing..."
        );
        return await getLocalOSRMRouteWithWaypoint(start, waypoint, end);
      } catch (localError) {
        console.warn(
          "🔄 Local OSRM waypoint failed, falling back to GraphHopper:",
          localError.message
        );
      }
    } else {
      console.log(
        "📍 Local OSRM disabled via configuration, using external waypoint routing..."
      );
    }

    try {
      const apiKey = import.meta.env.VITE_GRAPHHOPPER_API_KEY;
      if (apiKey && apiKey !== "585bccb3-2df7-4dcb-b5bf-fc40a8bf4eea") {
        return await getGraphHopperRouteWithWaypoint(start, waypoint, end);
      }
      throw new Error("No GraphHopper API key");
    } catch (graphHopperError) {
      console.warn(
        "🔄 GraphHopper waypoint failed, falling back to public OSRM:",
        graphHopperError.message
      );
      return await getOSRMRouteWithWaypoint(start, waypoint, end);
    }
  };

  const getGraphHopperRouteWithWaypoint = async (
    start: LatLng,
    waypoint: LatLng,
    end: LatLng
  ): Promise<LatLng[]> => {
    try {
      const apiKey =
        import.meta.env.VITE_GRAPHHOPPER_API_KEY ||
        "585bccb3-2df7-4dcb-b5bf-fc40a8bf4eea";
      const response = await fetch(
        `https://graphhopper.com/api/1/route?point=${start.lat},${start.lng}&point=${waypoint.lat},${waypoint.lng}&point=${end.lat},${end.lng}&vehicle=car&key=${apiKey}&calc_points=true`
      );
      const data = await response.json();

      if (data.paths && data.paths[0] && data.paths[0].points) {
        return data.paths[0].points.coordinates.map((coord: number[]) => ({
          lat: coord[1],
          lng: coord[0],
        }));
      }
      return [];
    } catch (error) {
      console.error("Error fetching GraphHopper route with waypoint:", error);
      return [];
    }
  };

  const getOSRMRouteWithWaypoint = async (
    start: LatLng,
    waypoint: LatLng,
    end: LatLng
  ): Promise<LatLng[]> => {
    try {
      const response = await fetch(
        `https://router.project-osrm.org/route/v1/driving/${start.lng},${start.lat};${waypoint.lng},${waypoint.lat};${end.lng},${end.lat}?overview=full&geometries=geojson`
      );
      const data = await response.json();

      if (data.routes && data.routes[0]) {
        return data.routes[0].geometry.coordinates.map((coord: number[]) => ({
          lat: coord[1],
          lng: coord[0],
        }));
      }
      return [];
    } catch (error) {
      console.error("Error fetching OSRM route with waypoint:", error);
      return [];
    }
  };

  // Calculate detailed risk score considering multiple factors
  const calculateDetailedRiskScore = (
    waypoints: LatLng[],
    analysis: TerrainAnalysis,
    elevationData: Map<string, number>
  ): number => {
    const cityCenter = { lat: 6.9214, lng: 122.079 };
    let riskScore = 0;

    // Analyze each waypoint
    waypoints.forEach((point) => {
      // 1. Elevation risk (0-40 points)
      const elevation =
        elevationData.get(`${point.lat},${point.lng}`) || analysis.avgElevation;
      if (elevation < 5) riskScore += 40;
      else if (elevation < 10) riskScore += 30;
      else if (elevation < 15) riskScore += 20;
      else if (elevation < 20) riskScore += 10;

      // 2. Coastal proximity risk (0-30 points)
      const distanceFromCenter =
        Math.sqrt(
          Math.pow(point.lat - cityCenter.lat, 2) +
            Math.pow(point.lng - cityCenter.lng, 2)
        ) * 111; // Convert to km

      if (distanceFromCenter < 2) riskScore += 30;
      else if (distanceFromCenter < 4) riskScore += 20;
      else if (distanceFromCenter < 6) riskScore += 10;

      // 3. Known flood-prone areas (0-30 points)
      // Add specific flood-prone areas of Zamboanga
      const floodProneAreas = [
        { lat: 6.9214, lng: 122.079, radius: 2 }, // City center
        { lat: 6.9167, lng: 122.0747, radius: 1.5 }, // Pueblo
        // Add more known flood-prone areas
      ];

      floodProneAreas.forEach((area) => {
        const distanceToArea =
          Math.sqrt(
            Math.pow(point.lat - area.lat, 2) +
              Math.pow(point.lng - area.lng, 2)
          ) * 111;

        if (distanceToArea < area.radius) {
          riskScore += 30 * (1 - distanceToArea / area.radius);
        }
      });
    });

    // Normalize score to 0-100 range
    return Math.min(100, riskScore / waypoints.length);
  };

  // Calculate flood risk based on detailed risk score
  const calculateFloodRisk = (
    elevation: number,
    lat: number,
    lng: number
  ): "safe" | "manageable" | "prone" => {
    const cityCenter = { lat: 6.9214, lng: 122.079 };
    const distanceFromCenter =
      Math.sqrt(
        Math.pow(lat - cityCenter.lat, 2) + Math.pow(lng - cityCenter.lng, 2)
      ) * 111;

    let riskScore = 0;

    // Elevation risk
    if (elevation < 5) riskScore += 40;
    else if (elevation < 15) riskScore += 20;

    // Coastal proximity
    if (distanceFromCenter < 3) riskScore += 30;
    else if (distanceFromCenter < 5) riskScore += 15;

    // Categorize risk
    if (riskScore >= 50) return "prone";
    if (riskScore >= 25) return "manageable";
    return "safe";
  };

  const calculateRouteDistance = (waypoints: LatLng[]): number => {
    if (waypoints.length < 2) return 0;

    let totalDistance = 0;
    for (let i = 0; i < waypoints.length - 1; i++) {
      const point1 = waypoints[i];
      const point2 = waypoints[i + 1];

      const R = 6371; // Earth's radius in km
      const dLat = ((point2.lat - point1.lat) * Math.PI) / 180;
      const dLng = ((point2.lng - point1.lng) * Math.PI) / 180;
      const a =
        Math.sin(dLat / 2) * Math.sin(dLat / 2) +
        Math.cos((point1.lat * Math.PI) / 180) *
          Math.cos((point2.lat * Math.PI) / 180) *
          Math.sin(dLng / 2) *
          Math.sin(dLng / 2);
      const c = 2 * Math.atan2(Math.sqrt(a), Math.sqrt(1 - a));
      const distance = R * c;

      totalDistance += distance;
    }

    return totalDistance;
  };

  // NEW FUNCTION - Simplify route to reduce excessive waypoints
  const simplifyRoute = (
    waypoints: LatLng[],
    tolerance: number = 0.0001
  ): LatLng[] => {
    if (waypoints.length <= 2) return waypoints;

    console.log(`🔧 Simplifying route from ${waypoints.length} waypoints...`);

    // First, apply distance-based filtering to remove very close points
    const distanceFiltered = [waypoints[0]]; // Always keep start

    for (let i = 1; i < waypoints.length - 1; i++) {
      const prev = distanceFiltered[distanceFiltered.length - 1];
      const current = waypoints[i];

      // Calculate distance between points
      const distance = Math.sqrt(
        Math.pow(current.lat - prev.lat, 2) +
          Math.pow(current.lng - prev.lng, 2)
      );

      // Only keep points that are at least 50m apart (roughly 0.0005 degrees)
      if (distance > 0.0005) {
        distanceFiltered.push(current);
      }
    }

    distanceFiltered.push(waypoints[waypoints.length - 1]); // Always keep end

    // Then apply Douglas-Peucker simplification for smooth curves
    const douglasPeucker = (points: LatLng[], epsilon: number): LatLng[] => {
      if (points.length <= 2) return points;

      // Find the point with the maximum distance from the line between start and end
      let maxDistance = 0;
      let maxIndex = 0;
      const start = points[0];
      const end = points[points.length - 1];

      for (let i = 1; i < points.length - 1; i++) {
        const point = points[i];
        const distance = perpendicularDistance(point, start, end);

        if (distance > maxDistance) {
          maxDistance = distance;
          maxIndex = i;
        }
      }

      // If max distance is greater than epsilon, recursively simplify
      if (maxDistance > epsilon) {
        const leftSegment = douglasPeucker(
          points.slice(0, maxIndex + 1),
          epsilon
        );
        const rightSegment = douglasPeucker(points.slice(maxIndex), epsilon);

        // Combine segments (remove duplicate middle point)
        return [...leftSegment.slice(0, -1), ...rightSegment];
      } else {
        // If no point is far enough, just return start and end
        return [start, end];
      }
    };

    // Helper function to calculate perpendicular distance from point to line
    const perpendicularDistance = (
      point: LatLng,
      lineStart: LatLng,
      lineEnd: LatLng
    ): number => {
      const x0 = point.lng;
      const y0 = point.lat;
      const x1 = lineStart.lng;
      const y1 = lineStart.lat;
      const x2 = lineEnd.lng;
      const y2 = lineEnd.lat;

      const numerator = Math.abs(
        (y2 - y1) * x0 - (x2 - x1) * y0 + x2 * y1 - y2 * x1
      );
      const denominator = Math.sqrt(
        Math.pow(y2 - y1, 2) + Math.pow(x2 - x1, 2)
      );

      return denominator === 0 ? 0 : numerator / denominator;
    };

    const simplified = douglasPeucker(distanceFiltered, tolerance);

    console.log(
      `✅ Route simplified: ${waypoints.length} → ${distanceFiltered.length} → ${simplified.length} waypoints`
    );

    return simplified;
  };

  // NEW FUNCTION - Add this
  const assessRouteFloodRisk = async (
    waypoints: LatLng[]
  ): Promise<{
    risk: "safe" | "manageable" | "prone";
    level: string;
    description: string;
    color: string;
  }> => {
    if (waypoints.length === 0) {
      return {
        risk: "safe",
        level: "Unknown",
        description: "Route data unavailable",
        color: "#gray",
      };
    }

    let totalRiskScore = 0;
    let lowElevationPoints = 0;
    let coastalPoints = 0;
    let elevationSum = 0;
    let validElevationPoints = 0;

    const cityCenter = { lat: 6.9214, lng: 122.079 };

    // Sample waypoints for elevation analysis (to avoid too many API calls)
    const sampleSize = Math.min(waypoints.length, 10);
    const step = Math.max(1, Math.floor(waypoints.length / sampleSize));
    const samplePoints = [];

    for (let i = 0; i < waypoints.length; i += step) {
      samplePoints.push(waypoints[i]);
    }

    // Get real elevation data for sample points
    const elevationPromises = samplePoints.map(async (point) => {
      try {
        const elevationData = await getElevationData(point.lat, point.lng);
        return elevationData ? elevationData.elevation : null;
      } catch (error) {
        console.error("Error getting elevation for point:", error);
        return null;
      }
    });

    const elevations = await Promise.all(elevationPromises);

    // Analyze each sample point
    samplePoints.forEach((point, index) => {
      const distanceFromCenter =
        Math.sqrt(
          Math.pow(point.lat - cityCenter.lat, 2) +
            Math.pow(point.lng - cityCenter.lng, 2)
        ) * 111;

      const isCoastal = distanceFromCenter < 3;
      if (isCoastal) coastalPoints++;

      const elevation = elevations[index];
      let riskScore = 2; // Default moderate risk

      if (elevation !== null) {
        elevationSum += elevation;
        validElevationPoints++;

        // Real elevation-based risk scoring
        if (elevation < 5) {
          riskScore = 3; // High risk
          lowElevationPoints++;
        } else if (elevation < 15) {
          riskScore = 2; // Medium risk
          lowElevationPoints++;
        } else if (elevation < 30) {
          riskScore = 1.5; // Low-medium risk
        } else {
          riskScore = 1; // Low risk
        }

        // Additional coastal risk
        if (isCoastal && elevation < 10) {
          riskScore += 0.5;
        }
      } else {
        // Fallback to distance-based estimation if elevation API fails
        let estimatedElevation = Math.max(0, distanceFromCenter * 3);
        if (estimatedElevation < 5) riskScore = 3;
        else if (estimatedElevation < 15) riskScore = 2;
        else riskScore = 1;
      }

      totalRiskScore += riskScore;
    });

    const averageRisk = totalRiskScore / samplePoints.length;
    const lowElevationRatio = lowElevationPoints / samplePoints.length;
    const coastalRatio = coastalPoints / samplePoints.length;
    const averageElevation =
      validElevationPoints > 0 ? elevationSum / validElevationPoints : 0;

    // Enhanced risk assessment with real elevation data
    if (
      averageRisk >= 2.7 ||
      lowElevationRatio > 0.7 ||
      coastalRatio > 0.5 ||
      averageElevation < 8
    ) {
      return {
        risk: "prone",
        level: "High Risk",
        description: `Route passes through low-lying areas (avg ${averageElevation.toFixed(
          0
        )}m elevation). High flood risk during heavy rains.`,
        color: "#e74c3c",
      };
    } else if (
      averageRisk >= 1.8 ||
      lowElevationRatio > 0.4 ||
      coastalRatio > 0.3 ||
      averageElevation < 20
    ) {
      return {
        risk: "manageable",
        level: "Medium Risk",
        description: `Moderate elevation route (avg ${averageElevation.toFixed(
          0
        )}m elevation). Some flood risk during heavy rains.`,
        color: "#f39c12",
      };
    } else {
      return {
        risk: "safe",
        level: "Low Risk",
        description: `Higher elevation route (avg ${averageElevation.toFixed(
          0
        )}m elevation). Safer during floods but may be longer.`,
        color: "#27ae60",
      };
    }
  };

  // NEW FUNCTION - Add this
  const createDirectRoute = (start: LatLng, end: LatLng): LatLng[] => {
    return [start, end];
  };

  const validateAndFixRoute = (
    route: LatLng[],
    start: LatLng,
    end: LatLng
  ): LatLng[] => {
    if (!route || route.length === 0) {
      return createDirectRoute(start, end);
    }

    // Check if route actually starts and ends at the right points
    const threshold = 0.001; // About 100m tolerance
    const startsCorrectly =
      Math.abs(route[0].lat - start.lat) < threshold &&
      Math.abs(route[0].lng - start.lng) < threshold;
    const endsCorrectly =
      Math.abs(route[route.length - 1].lat - end.lat) < threshold &&
      Math.abs(route[route.length - 1].lng - end.lng) < threshold;

    const fixedRoute = [...route];

    // Force correct start point
    if (!startsCorrectly) {
      fixedRoute[0] = start;
    }

    // Force correct end point
    if (!endsCorrectly) {
      fixedRoute[fixedRoute.length - 1] = end;
    }

    return fixedRoute;
  };

  // NEW FUNCTION - Add this
  const removeSimilarRoutes = (routes: LatLng[][]): LatLng[][] => {
    const uniqueRoutes: LatLng[][] = [];
    const threshold = 0.01;

    for (const route of routes) {
      let isSimilar = false;

      for (const existingRoute of uniqueRoutes) {
        if (areRoutesSimilar(route, existingRoute, threshold)) {
          isSimilar = true;
          break;
        }
      }

      if (!isSimilar) {
        uniqueRoutes.push(route);
      }
    }

    return uniqueRoutes;
  };

  // NEW FUNCTION - Add this
  const areRoutesSimilar = (
    route1: LatLng[],
    route2: LatLng[],
    threshold: number = 0.005 // About 500m tolerance
  ): boolean => {
    if (route1.length === 0 || route2.length === 0) return false;

    // Check if routes have significantly different lengths
    const lengthDiff = Math.abs(route1.length - route2.length);
    if (lengthDiff > Math.max(route1.length, route2.length) * 0.5) {
      return false; // Very different route lengths suggest different paths
    }

    // Compare start points
    const startDiff =
      Math.abs(route1[0].lat - route2[0].lat) +
      Math.abs(route1[0].lng - route2[0].lng);

    // Compare end points
    const endDiff =
      Math.abs(route1[route1.length - 1].lat - route2[route2.length - 1].lat) +
      Math.abs(route1[route1.length - 1].lng - route2[route2.length - 1].lng);

    // Compare some middle points for path similarity
    const midIndex1 = Math.floor(route1.length / 2);
    const midIndex2 = Math.floor(route2.length / 2);
    const midDiff =
      Math.abs(route1[midIndex1].lat - route2[midIndex2].lat) +
      Math.abs(route1[midIndex1].lng - route2[midIndex2].lng);

    // Routes are similar if start, middle, and end points are close
    return (
      startDiff < threshold && endDiff < threshold && midDiff < threshold * 2
    );
  };

  // Validate route connectivity
  const validateRoute = (
    waypoints: LatLng[],
    expectedStart: LatLng,
    expectedEnd: LatLng
  ): LatLng[] => {
    if (!waypoints || waypoints.length < 2) {
      console.warn("Invalid route - too few waypoints");
      return [expectedStart, expectedEnd];
    }

    // Check distance from expected start/end
    const startDist =
      Math.sqrt(
        Math.pow(waypoints[0].lat - expectedStart.lat, 2) +
          Math.pow(waypoints[0].lng - expectedStart.lng, 2)
      ) * 111000; // meters

    const endDist =
      Math.sqrt(
        Math.pow(waypoints[waypoints.length - 1].lat - expectedEnd.lat, 2) +
          Math.pow(waypoints[waypoints.length - 1].lng - expectedEnd.lng, 2)
      ) * 111000; // meters

    // If route is severely off, return simple direct route
    if (startDist > 5000 || endDist > 5000) {
      console.warn(
        `Route validation failed - start: ${startDist}m, end: ${endDist}m off`
      );
      return [expectedStart, expectedEnd];
    }

    // Fix start/end points if slightly off
    const fixedWaypoints = [...waypoints];
    if (startDist > 500) fixedWaypoints[0] = expectedStart;
    if (endDist > 500) fixedWaypoints[fixedWaypoints.length - 1] = expectedEnd;

    return fixedWaypoints;
  };

  // Generate helper function to create curved routes between two points
  const createCurvedRoute = (
    start: LatLng,
    end: LatLng,
    curveDirection: "north" | "south" | "east" | "west" | "direct",
    curveIntensity: number = 0.3
  ): LatLng[] => {
    // Calculate route length to scale curve appropriately
    const routeDistance = Math.sqrt(
      Math.pow(end.lat - start.lat, 2) + Math.pow(end.lng - start.lng, 2)
    );

    const baseOffset = routeDistance * curveIntensity;

    let waypoints: LatLng[] = [start];

    if (curveDirection === "direct") {
      // Simple direct route with just start and end
      waypoints.push(end);
    } else {
      // Create curved routes with multiple control points for smooth curves
      const numPoints = 8; // More points for smoother, more distinct curves

      for (let i = 1; i < numPoints; i++) {
        const progress = i / numPoints;

        // Linear interpolation between start and end
        let lat = start.lat + (end.lat - start.lat) * progress;
        let lng = start.lng + (end.lng - start.lng) * progress;

        // Apply curve offset (strongest at midpoint with smooth falloff)
        const curveStrength = Math.sin(progress * Math.PI) * baseOffset;

        switch (curveDirection) {
          case "north":
            lat += curveStrength;
            break;
          case "south":
            lat -= curveStrength;
            break;
          case "east":
            lng += curveStrength;
            break;
          case "west":
            lng -= curveStrength;
            break;
        }

        waypoints.push({ lat, lng });
      }

      waypoints.push(end);
    }

    return waypoints;
  };

  // Enhanced route validation to prevent chaotic routes - VERY LENIENT for real roads
  const validateRouteIsNotChaotic = (
    routeWaypoints: LatLng[],
    originalStart: LatLng,
    originalEnd: LatLng,
    isGraphHopperRoute: boolean = false
  ): boolean => {
    if (routeWaypoints.length < 2) return false;

    const directDistance = calculateRouteDistance([originalStart, originalEnd]);
    const routeDistance = calculateRouteDistance(routeWaypoints);

    // Check 1: Route length should be reasonable compared to direct distance
    // EXTREMELY generous limits for real road routing - GraphHopper roads can be very long due to real constraints
    let maxRouteMultiplier;
    if (isGraphHopperRoute) {
      // Super lenient for GraphHopper - trust the routing engine more
      maxRouteMultiplier =
        directDistance < 1
          ? 50
          : directDistance < 5
          ? 30
          : directDistance < 10
          ? 20
          : directDistance < 20
          ? 15
          : 12;
    } else {
      // Still generous for geometric routes
      maxRouteMultiplier =
        directDistance < 1
          ? 20
          : directDistance < 5
          ? 15
          : directDistance < 10
          ? 12
          : directDistance < 20
          ? 10
          : 8;
    }

    if (routeDistance > directDistance * maxRouteMultiplier) {
      console.log(
        `    ❌ Route too long${
          isGraphHopperRoute ? " (GraphHopper)" : " (Geometric)"
        }: ${routeDistance.toFixed(1)}km vs ${directDistance.toFixed(
          1
        )}km direct (${(routeDistance / directDistance).toFixed(
          1
        )}x > ${maxRouteMultiplier}x limit)`
      );
      return false;
    }

    // Check 2: Route shouldn't deviate too far from direct line at any point
    // EXTREMELY lenient for real road routing - roads naturally curve and detour massively around obstacles
    const maxAllowedDeviation = isGraphHopperRoute
      ? Math.max(20.0, directDistance * 5.0) // GraphHopper routes: 20km min or 500% deviation allowed!
      : Math.max(10.0, directDistance * 3.0); // Geometric: 10km min or 300% deviation

    let maxDeviation = 0;
    for (let i = 0; i < routeWaypoints.length; i++) {
      const progress = i / (routeWaypoints.length - 1);
      const expectedLat =
        originalStart.lat + (originalEnd.lat - originalStart.lat) * progress;
      const expectedLng =
        originalStart.lng + (originalEnd.lng - originalStart.lng) * progress;

      const actualPoint = routeWaypoints[i];
      const deviation =
        Math.sqrt(
          Math.pow(actualPoint.lat - expectedLat, 2) +
            Math.pow(actualPoint.lng - expectedLng, 2)
        ) * 111; // km

      maxDeviation = Math.max(maxDeviation, deviation);
    }

    if (maxDeviation > maxAllowedDeviation) {
      console.log(
        `    ❌ Route deviates too far${
          isGraphHopperRoute ? " (GraphHopper)" : " (Geometric)"
        }: max deviation ${maxDeviation.toFixed(
          1
        )}km > allowed ${maxAllowedDeviation.toFixed(1)}km`
      );
      return false;
    }

    // Check 3: DEAD-END PREVENTION - Start and end points must connect properly
    const startDeviation =
      Math.sqrt(
        Math.pow(routeWaypoints[0].lat - originalStart.lat, 2) +
          Math.pow(routeWaypoints[0].lng - originalStart.lng, 2)
      ) * 111000; // meters

    const endDeviation =
      Math.sqrt(
        Math.pow(
          routeWaypoints[routeWaypoints.length - 1].lat - originalEnd.lat,
          2
        ) +
          Math.pow(
            routeWaypoints[routeWaypoints.length - 1].lng - originalEnd.lng,
            2
          )
      ) * 111000; // meters

    // STRICT dead-end prevention: Route MUST reach destination
    if (startDeviation > 5000) {
      console.log(
        `    ❌ DEAD-END: Route doesn't start near origin: ${startDeviation.toFixed(
          0
        )}m away`
      );
      return false;
    }

    if (endDeviation > 5000) {
      console.log(
        `    ❌ DEAD-END: Route doesn't reach destination: ${endDeviation.toFixed(
          0
        )}m away`
      );
      return false;
    }

    // Check 4: Route must make continuous progress toward destination (no loops/backtracking)
    let progressTowardEnd = 0;
    for (let i = 1; i < routeWaypoints.length; i++) {
      const prevPoint = routeWaypoints[i - 1];
      const currentPoint = routeWaypoints[i];

      const prevDistToEnd = Math.sqrt(
        Math.pow(prevPoint.lat - originalEnd.lat, 2) +
          Math.pow(prevPoint.lng - originalEnd.lng, 2)
      );

      const currentDistToEnd = Math.sqrt(
        Math.pow(currentPoint.lat - originalEnd.lat, 2) +
          Math.pow(currentPoint.lng - originalEnd.lng, 2)
      );

      if (currentDistToEnd < prevDistToEnd) {
        progressTowardEnd++;
      }
    }

    const progressRatio = progressTowardEnd / (routeWaypoints.length - 1);
    if (progressRatio < 0.3) {
      console.log(
        `    ❌ DEAD-END: Route doesn't progress toward destination: ${(
          progressRatio * 100
        ).toFixed(1)}% progress`
      );
      return false;
    }

    console.log(
      `    ✅ Route validation PASSED${
        isGraphHopperRoute ? " (GraphHopper)" : " (Geometric)"
      }: ${routeDistance.toFixed(1)}km (${(
        routeDistance / directDistance
      ).toFixed(
        1
      )}x < ${maxRouteMultiplier}x), max deviation ${maxDeviation.toFixed(
        1
      )}km < ${maxAllowedDeviation.toFixed(1)}km limit`
    );
    return true;
  };

  // Create clean geometric route with proper road-like waypoints
  const createCleanGeometricRoute = (
    start: LatLng,
    end: LatLng,
    routeType: "safe" | "manageable" | "prone"
  ): LatLng[] => {
    console.log(`    Creating clean geometric ${routeType} route...`);

    const directDistance = calculateRouteDistance([start, end]);
    const numWaypoints = Math.max(
      3,
      Math.min(8, Math.floor(directDistance * 3))
    ); // 3-8 waypoints based on distance

    const waypoints: LatLng[] = [start];

    // Create MUCH STRONGER offset pattern based on route type for clear visual separation
    let offsetMultiplier = 0;
    if (routeType === "safe") {
      offsetMultiplier = 1.5; // Strong northern offset (major roads north)
    } else if (routeType === "manageable") {
      offsetMultiplier = 0; // Central path
    } else {
      offsetMultiplier = -1.5; // Strong southern offset (coastal roads south)
    }

    // Calculate perpendicular direction
    const routeAngle = Math.atan2(end.lng - start.lng, end.lat - start.lat);
    const perpAngle = routeAngle + Math.PI / 2;

    // MUCH LARGER base offset for clear visual separation
    const baseOffset = Math.max(0.02, directDistance * 0.25); // Minimum 2km offset, 25% of distance

    for (let i = 1; i < numWaypoints - 1; i++) {
      const progress = i / (numWaypoints - 1);

      // Linear interpolation along direct route
      const baseLat = start.lat + (end.lat - start.lat) * progress;
      const baseLng = start.lng + (end.lng - start.lng) * progress;

      // Add smooth curve offset (strongest at midpoint)
      const curveStrength = Math.sin(progress * Math.PI); // Smooth curve 0->1->0
      const currentOffset = baseOffset * offsetMultiplier * curveStrength;

      const lat = baseLat + Math.cos(perpAngle) * currentOffset;
      const lng = baseLng + Math.sin(perpAngle) * currentOffset;

      waypoints.push({ lat, lng });
    }

    waypoints.push(end);

    console.log(
      `    Created clean geometric route: ${waypoints.length} waypoints, ${routeType} type`
    );
    return waypoints;
  };

  const delay = (ms: number) =>
    new Promise((resolve) => setTimeout(resolve, ms));

  // CLEAN UP DEAD-END SEGMENTS - Remove branches and segments that don't lead to destination
  const removeDeadEndSegments = (
    rawWaypoints: LatLng[],
    start: LatLng,
    end: LatLng
  ): LatLng[] => {
    if (rawWaypoints.length < 3) return rawWaypoints;

    console.log(
      `    Cleaning dead-end segments from ${rawWaypoints.length} waypoints...`
    );

    // Step 1: Find the main path by tracking continuous progress toward destination
    const cleanedWaypoints: LatLng[] = [rawWaypoints[0]]; // Always include start

    let currentBestIndex = 0;
    let bestDistanceToEnd = Math.sqrt(
      Math.pow(rawWaypoints[0].lat - end.lat, 2) +
        Math.pow(rawWaypoints[0].lng - end.lng, 2)
    );

    // Look ahead and only keep waypoints that get us closer to the destination
    for (let i = 1; i < rawWaypoints.length - 1; i++) {
      const currentPoint = rawWaypoints[i];
      const distanceToEnd = Math.sqrt(
        Math.pow(currentPoint.lat - end.lat, 2) +
          Math.pow(currentPoint.lng - end.lng, 2)
      );

      // Only add waypoint if it's making progress OR if it's a necessary detour
      if (distanceToEnd <= bestDistanceToEnd + 0.01) {
        // Allow small detours (1km tolerance)
        cleanedWaypoints.push(currentPoint);
        if (distanceToEnd < bestDistanceToEnd) {
          bestDistanceToEnd = distanceToEnd;
          currentBestIndex = cleanedWaypoints.length - 1;
        }
      }
      // Skip waypoints that lead away from destination (dead-ends)
    }

    // Always include the end point
    cleanedWaypoints.push(rawWaypoints[rawWaypoints.length - 1]);

    console.log(
      `    Removed ${
        rawWaypoints.length - cleanedWaypoints.length
      } dead-end waypoints, kept ${cleanedWaypoints.length}`
    );
    return cleanedWaypoints;
  };

  // Smart routing with Local OSRM (Zamboanga-specific), then fallbacks
  const tryRouteFromAPI = async (
    waypoints: LatLng[],
    routeName: string,
    timeout: number = 3000
  ): Promise<LatLng[] | null> => {
    const directDistance = calculateRouteDistance([
      waypoints[0],
      waypoints[waypoints.length - 1],
    ]);

    console.log(
      `  Trying routing for ${routeName} (${directDistance.toFixed(1)}km)...`
    );

    if (USE_LOCAL_OSRM) {
      try {
        // First try LOCAL OSRM (most accurate for Zamboanga)
        return await tryLocalOSRMRouting(waypoints, routeName, timeout);
      } catch (localError) {
        console.log(
          `  Local OSRM failed for ${routeName}, trying public OSRM...`
        );
      }
    } else {
      console.log(
        `  Local OSRM disabled for ${routeName}, using external services...`
      );
    }

    try {
      // Then try public OSRM (free, no rate limits)
      return await tryOSRMRouting(waypoints, routeName, timeout);
    } catch (osrmError) {
      console.log(
        `  Public OSRM failed for ${routeName}, trying GraphHopper fallback...`
      );
      try {
        return await tryGraphHopperRouting(waypoints, routeName, timeout);
      } catch (ghError) {
        console.log(`  All routing services failed for ${routeName}`);
        return null;
      }
    }
  };

  const tryLocalOSRMRouting = async (
    waypoints: LatLng[],
    routeName: string,
    timeout: number
  ): Promise<LatLng[] | null> => {
    const start = waypoints[0];
    const end = waypoints[waypoints.length - 1];
    const intermediateWaypoints = waypoints.slice(1, -1);

    const waypointParam =
      intermediateWaypoints.length > 0
        ? `&waypoints=${intermediateWaypoints
            .map((wp) => `${wp.lng},${wp.lat}`)
            .join(";")}`
        : "";

    const fetchPromise = fetch(
      `${BACKEND_URL}/osrm/route?start=${start.lng},${start.lat}&end=${end.lng},${end.lat}${waypointParam}`,
      {
        method: "GET",
        headers: {
          Accept: "application/json",
          "Content-Type": "application/json",
        },
      }
    );

    const timeoutPromise = new Promise((_, reject) =>
      setTimeout(
        () => reject(new Error(`${routeName} Local OSRM timeout`)),
        timeout
      )
    );

    const response = (await Promise.race([
      fetchPromise,
      timeoutPromise,
    ])) as Response;

    if (!response.ok) {
      throw new Error(`Local OSRM API returned ${response.status}`);
    }

    const data = await response.json();

    if (
      data.source === "local_osrm" &&
      data.routes &&
      data.routes[0] &&
      data.routes[0].geometry
    ) {
      const rawWaypoints = data.routes[0].geometry.coordinates.map(
        (coord: number[]) => ({
          lat: coord[1],
          lng: coord[0],
        })
      );

      const validatedRoute = validateRoute(
        rawWaypoints,
        waypoints[0],
        waypoints[waypoints.length - 1]
      );
      console.log(
        `    ✅ Local OSRM Success: ${routeName} - ${validatedRoute.length} waypoints (Zamboanga-specific)`
      );
      return validatedRoute;
    }

    throw new Error("No route geometry from local OSRM");
  };

  const tryOSRMRouting = async (
    waypoints: LatLng[],
    routeName: string,
    timeout: number
  ): Promise<LatLng[] | null> => {
    const waypointStr = waypoints.map((wp) => `${wp.lng},${wp.lat}`).join(";");

    const fetchPromise = fetch(
      `https://router.project-osrm.org/route/v1/driving/${waypointStr}?overview=full&geometries=geojson&continue_straight=true`,
      {
        method: "GET",
        headers: { Accept: "application/json" },
      }
    );

    const timeoutPromise = new Promise((_, reject) =>
      setTimeout(() => reject(new Error(`${routeName} OSRM timeout`)), timeout)
    );

    const response = (await Promise.race([
      fetchPromise,
      timeoutPromise,
    ])) as Response;

    if (!response.ok) {
      throw new Error(`OSRM API returned ${response.status}`);
    }

    const data = await response.json();

    if (data.routes && data.routes[0] && data.routes[0].geometry) {
      const rawWaypoints = data.routes[0].geometry.coordinates.map(
        (coord: number[]) => ({
          lat: coord[1],
          lng: coord[0],
        })
      );

      // CLEAN UP: Remove dead-end segments first
      const cleanedWaypoints = removeDeadEndSegments(
        rawWaypoints,
        waypoints[0],
        waypoints[waypoints.length - 1]
      );

      // CRITICAL: Validate route is not chaotic
      const isValid = validateRouteIsNotChaotic(
        cleanedWaypoints,
        waypoints[0],
        waypoints[waypoints.length - 1],
        true
      );

      if (!isValid) {
        throw new Error(`Route is chaotic - rejecting`);
      }

      console.log(
        `    ✓ ${routeName} OSRM success: ${cleanedWaypoints.length} points, clean route (removed dead-ends)`
      );
      return cleanedWaypoints;
    }

    throw new Error("No route geometry");
  };

  const tryGraphHopperRouting = async (
    waypoints: LatLng[],
    routeName: string,
    timeout: number
  ): Promise<LatLng[] | null> => {
    try {
      // Rate limiting - ensure delay between requests
      const now = Date.now();
      const timeSinceLastRequest = now - lastGraphHopperRequest.current;
      if (timeSinceLastRequest < GRAPHHOPPER_DELAY) {
        const delayTime = GRAPHHOPPER_DELAY - timeSinceLastRequest;
        console.log(
          `  Rate limiting: waiting ${delayTime}ms before GraphHopper request...`
        );
        await delay(delayTime);
      }
      lastGraphHopperRequest.current = Date.now();

      // Build GraphHopper URL with waypoints
      const pointParams = waypoints
        .map((wp) => `point=${wp.lat},${wp.lng}`)
        .join("&");
      const apiKey =
        import.meta.env.VITE_GRAPHHOPPER_API_KEY ||
        "585bccb3-2df7-4dcb-b5bf-fc40a8bf4eea";
      const apiUrl = `https://graphhopper.com/api/1/route?${pointParams}&vehicle=car&key=${apiKey}&calc_points=true`;

      // Use Promise.race for timeout
      const fetchPromise = fetch(apiUrl, {
        method: "GET",
        headers: { Accept: "application/json" },
      });

      const timeoutPromise = new Promise((_, reject) =>
        setTimeout(
          () => reject(new Error(`${routeName} GraphHopper timeout`)),
          timeout
        )
      );

      const response = (await Promise.race([
        fetchPromise,
        timeoutPromise,
      ])) as Response;

      if (!response.ok) {
        if (response.status === 429) {
          console.log(
            `    ✗ ${routeName} GraphHopper rate limited (429) - backing off...`
          );
          // Increase delay for future requests
          lastGraphHopperRequest.current = Date.now() + 2000; // Extra 2 second penalty
        } else {
          console.log(
            `    ✗ ${routeName} GraphHopper failed: HTTP ${response.status}`
          );
        }
        return null;
      }

      const data = await response.json();

      // Check for GraphHopper error response
      if (data.message || data.error) {
        console.log(
          `    ✗ ${routeName} GraphHopper API error: ${
            data.message || data.error
          }`
        );
        return null;
      }

      if (
        data.paths &&
        data.paths[0] &&
        data.paths[0].points &&
        data.paths[0].points.coordinates
      ) {
        const rawWaypoints = data.paths[0].points.coordinates.map(
          (coord: number[]) => ({
            lat: coord[1],
            lng: coord[0],
          })
        );

        // CLEAN UP: Remove dead-end segments first
        const cleanedWaypoints = removeDeadEndSegments(
          rawWaypoints,
          waypoints[0],
          waypoints[waypoints.length - 1]
        );

        // CRITICAL: Validate route is not chaotic
        const isValid = validateRouteIsNotChaotic(
          cleanedWaypoints,
          waypoints[0],
          waypoints[waypoints.length - 1],
          true
        ); // Mark as GraphHopper route

        if (!isValid) {
          console.log(
            `    ✗ ${routeName} GraphHopper route is chaotic - rejecting`
          );
          return null;
        }

        console.log(
          `    ✓ ${routeName} GraphHopper success: ${cleanedWaypoints.length} points, clean route (removed dead-ends)`
        );
        return cleanedWaypoints;
      }

      console.log(`    ✗ ${routeName} GraphHopper failed: No route geometry`);
      return null;
    } catch (error) {
      console.log(`    ✗ ${routeName} GraphHopper error:`, error.message);
      return null;
    }
  };

  // Get elevation data for a specific point with enhanced caching and fallback
  const getPointElevation = async (
    lat: number,
    lng: number
  ): Promise<number> => {
    const cacheKey = `${lat.toFixed(4)},${lng.toFixed(4)}`;

    // Check cache first
    if (elevationCacheRef.current.has(cacheKey)) {
      const cachedData = elevationCacheRef.current.get(cacheKey);
      return cachedData ? cachedData.elevation : 10; // Default fallback
    }

    try {
      const elevationData = await getElevationData(lat, lng);
      return elevationData ? elevationData.elevation : 10;
    } catch (error) {
      // Fallback to geographic estimation
      const cityCenter = { lat: 6.9214, lng: 122.079 };
      const distanceFromCenter =
        Math.sqrt(
          Math.pow(lat - cityCenter.lat, 2) + Math.pow(lng - cityCenter.lng, 2)
        ) * 111;

      // Zamboanga geography: coastal areas are lower, inland/hills are higher
      return Math.max(
        2,
        Math.min(50, distanceFromCenter * 8 + Math.random() * 5)
      );
    }
  };

  // Find route waypoints that GUARANTEE separation even for short distances
  const findTerrainBasedWaypoints = async (
    start: LatLng,
    end: LatLng,
    riskPreference: "safe" | "moderate" | "prone"
  ): Promise<LatLng[]> => {
    console.log(
      `  Finding ${riskPreference} waypoints with guaranteed separation...`
    );

    // Calculate route distance and determine separation strategy
    const directDistance =
      Math.sqrt(
        Math.pow(end.lat - start.lat, 2) + Math.pow(end.lng - start.lng, 2)
      ) * 111; // km

    console.log(`    Route distance: ${directDistance.toFixed(1)}km`);

    // For short distances (<3km), use FORCED geometric separation
    if (directDistance < 3) {
      console.log(
        `    Short distance detected - using forced geometric separation`
      );
      return createForcedSeparationWaypoints(start, end, riskPreference);
    }

    // For longer distances, use terrain-based selection
    const gridSize = Math.max(3, Math.min(7, Math.floor(directDistance * 2))); // Adaptive grid size
    const waypoints: Array<{
      lat: number;
      lng: number;
      elevation: number;
      risk: number;
      separation: number;
    }> = [];

    // Create expanded search area for better waypoint diversity
    const searchRadius = Math.max(0.01, directDistance * 0.2); // 20% of route distance as search radius

    // Sample elevations in an expanded area around the direct route
    for (let i = 0; i < gridSize; i++) {
      for (let j = 0; j < gridSize; j++) {
        // Create waypoints in a wider area, not just on direct line
        const baseProgress = i / (gridSize - 1);
        const offsetProgress = (j - gridSize / 2) / gridSize;

        const baseLat = start.lat + (end.lat - start.lat) * baseProgress;
        const baseLng = start.lng + (end.lng - start.lng) * baseProgress;

        // Add perpendicular offset for route diversity
        const perpOffset = offsetProgress * searchRadius;
        const angle = Math.atan2(end.lng - start.lng, end.lat - start.lat);

        const lat = baseLat + Math.cos(angle + Math.PI / 2) * perpOffset;
        const lng = baseLng + Math.sin(angle + Math.PI / 2) * perpOffset;

        // Skip waypoints too close to start/end
        const distToStart =
          Math.sqrt(
            Math.pow(lat - start.lat, 2) + Math.pow(lng - start.lng, 2)
          ) * 111;
        const distToEnd =
          Math.sqrt(Math.pow(lat - end.lat, 2) + Math.pow(lng - end.lng, 2)) *
          111;

        if (distToStart < 0.5 || distToEnd < 0.5) continue; // Skip if too close

        const elevation = await getPointElevation(lat, lng);

        // Calculate risk score based on elevation and proximity to coast
        const cityCenter = { lat: 6.9214, lng: 122.079 };
        const distanceFromCenter =
          Math.sqrt(
            Math.pow(lat - cityCenter.lat, 2) +
              Math.pow(lng - cityCenter.lng, 2)
          ) * 111;

        let riskScore = 0;

        // Elevation risk (lower = more risky)
        if (elevation < 5) riskScore += 3;
        else if (elevation < 15) riskScore += 2;
        else if (elevation < 30) riskScore += 1;

        // Coastal proximity risk
        if (distanceFromCenter < 2) riskScore += 2;
        else if (distanceFromCenter < 4) riskScore += 1;

        // Calculate separation from direct route (for diversity bonus)
        const directLineLat = start.lat + (end.lat - start.lat) * baseProgress;
        const directLineLng = start.lng + (end.lng - start.lng) * baseProgress;
        const separationFromDirect =
          Math.sqrt(
            Math.pow(lat - directLineLat, 2) + Math.pow(lng - directLineLng, 2)
          ) * 111000; // meters

        waypoints.push({
          lat,
          lng,
          elevation,
          risk: riskScore,
          separation: separationFromDirect,
        });
      }
    }

    // Sort waypoints by risk preference AND separation
    let selectedWaypoints: LatLng[];

    if (riskPreference === "safe") {
      // Choose waypoints with lowest risk, prefer some separation
      waypoints.sort(
        (a, b) => a.risk * 1000 + a.separation - (b.risk * 1000 + b.separation)
      );
      selectedWaypoints = waypoints
        .slice(0, 2)
        .map((w) => ({ lat: w.lat, lng: w.lng }));
    } else if (riskPreference === "moderate") {
      // Choose medium risk waypoints with good separation
      waypoints.sort(
        (a, b) =>
          Math.abs(a.risk - 1.5) -
          Math.abs(b.risk - 1.5) +
          (a.separation - b.separation) * 0.001
      );
      selectedWaypoints = waypoints
        .slice(0, 2)
        .map((w) => ({ lat: w.lat, lng: w.lng }));
    } else {
      // 'prone' risk preference
      // Choose highest risk waypoints but ensure some separation
      waypoints.sort(
        (a, b) => b.risk * 1000 - b.separation - (a.risk * 1000 - a.separation)
      );
      selectedWaypoints = waypoints
        .slice(0, 2)
        .map((w) => ({ lat: w.lat, lng: w.lng }));
    }

    console.log(
      `    Selected ${selectedWaypoints.length} ${riskPreference} waypoints with terrain+separation`
    );
    return [start, ...selectedWaypoints, end];
  };

  // Create forced geometric separation for short distances
  const createForcedSeparationWaypoints = (
    start: LatLng,
    end: LatLng,
    riskPreference: "safe" | "moderate" | "prone"
  ): LatLng[] => {
    const { lat: midLat, lng: midLng } = computeMidpoint(start, end);

    // Base offset that scales with distance but has minimum for visibility
    const routeDistance = Math.sqrt(
      Math.pow(end.lat - start.lat, 2) + Math.pow(end.lng - start.lng, 2)
    );

    const minOffset = 0.02; // Minimum ~2km offset for clear visual separation
    const baseOffset = Math.max(minOffset, routeDistance * 0.4); // Strong offsets for major road access

    console.log(
      `    Using enhanced base offset: ${(baseOffset * 111).toFixed(0)}m`
    );

    let waypoints: LatLng[];

    if (riskPreference === "safe") {
      // Strong northern route (major roads north of city)
      waypoints = [
        start,
        {
          lat: midLat + baseOffset * 0.8, // Strong northern deviation for major roads
          lng: midLng + baseOffset * 0.3, // Eastern variation for road access
        },
        end,
      ];
    } else if (riskPreference === "moderate") {
      // Strong western route (western road network)
      waypoints = [
        start,
        {
          lat: midLat + baseOffset * 0.2, // Slight northern preference
          lng: midLng - baseOffset * 0.9, // Strong western deviation for major roads
        },
        end,
      ];
    } else {
      // Strong southern/coastal route (coastal road network)
      waypoints = [
        start,
        {
          lat: midLat - baseOffset * 0.7, // Strong southern deviation for coastal access
          lng: midLng - baseOffset * 0.4, // Western variation toward coast
        },
        end,
      ];
    }

    console.log(
      `    Created forced ${riskPreference} route with ${waypoints.length} waypoints`
    );
    return waypoints;
  };

  // Force separation between two routes that are too similar
  const forceRouteSeparation = (
    route1: LatLng[],
    route2: LatLng[],
    start: LatLng,
    end: LatLng,
    routeType: string
  ): LatLng[] => {
    return forceRouteSeparationEnhanced(
      route1,
      route2,
      start,
      end,
      routeType,
      1.0
    );
  };

  // Try alternative GraphHopper routes with different waypoints for better separation
  const tryAlternativeRouteFromAPI = async (
    start: LatLng,
    end: LatLng,
    routeType: string,
    attemptNumber: number
  ): Promise<LatLng[] | null> => {
    console.log(
      `    Trying alternative GraphHopper route for ${routeType}, attempt ${
        attemptNumber + 1
      }...`
    );

    let alternativeWaypoints: LatLng[] = [];

    // Fixed offsets for strong visual separation across alternative routes
    const baseOffset = 0.045; // ~5km offset for STRONG visual separation
    const { lat: midLat, lng: midLng } = computeMidpoint(start, end);

    if (routeType.includes("manageable")) {
      // Try different western waypoints for manageable route with fixed offsets
      const alternatives = [
        [start, { lat: midLat + 0.008, lng: midLng - baseOffset }, end], // Western route
        [start, { lat: midLat - 0.008, lng: midLng - baseOffset * 0.8 }, end], // Southwest route
        [start, { lat: midLat + 0.02, lng: midLng - baseOffset * 1.4 }, end], // Far western route
      ];
      alternativeWaypoints = alternatives[attemptNumber % alternatives.length];
    } else if (routeType.includes("flood_prone")) {
      // Try different coastal/southern waypoints for flood-prone route with fixed offsets
      const alternatives = [
        [start, { lat: midLat - baseOffset * 0.8, lng: midLng - 0.02 }, end], // Southern coastal route
        [start, { lat: midLat - baseOffset * 0.6, lng: midLng - 0.025 }, end], // Coastal western route
        [start, { lat: midLat - baseOffset, lng: midLng + 0.015 }, end], // Far southern route
      ];
      alternativeWaypoints = alternatives[attemptNumber % alternatives.length];
    } else {
      // For safe routes, try northern waypoints with fixed offsets
      const alternatives = [
        [start, { lat: midLat + baseOffset, lng: midLng + 0.01 }, end], // Northern route
        [start, { lat: midLat + baseOffset * 0.8, lng: midLng + 0.025 }, end], // Northeast route
        [start, { lat: midLat + baseOffset * 1.2, lng: midLng - 0.015 }, end], // Northwest route
      ];
      alternativeWaypoints = alternatives[attemptNumber % alternatives.length];
    }

    const result = await tryRouteFromAPI(
      alternativeWaypoints,
      `${routeType} Alternative ${attemptNumber + 1}`,
      5000
    );

    if (result && result.length > 10) {
      console.log(
        `    ✓ Successfully generated alternative road-based route with ${result.length} waypoints`
      );
      return result;
    } else {
      console.log(`    ✗ Alternative route failed or insufficient detail`);
      return null;
    }
  };

  // Enhanced force separation with multiplier for stronger offsets when needed
  const forceRouteSeparationEnhanced = (
    route1: LatLng[],
    route2: LatLng[],
    start: LatLng,
    end: LatLng,
    routeType: string,
    multiplier: number
  ): LatLng[] => {
    console.log(
      `    Forcing separation for ${routeType} with ${multiplier}x offset...`
    );

    const { lat: midLat, lng: midLng } = computeMidpoint(start, end);

    // Determine STRONG offset direction based on route type with enhanced multiplier
    let offsetLat = 0;
    let offsetLng = 0;
    const baseOffset = 0.025 * multiplier; // Base ~2.5km offset for clear visual separation

    if (routeType.includes("safe")) {
      offsetLat = baseOffset; // Strong north (major roads north)
      offsetLng = baseOffset * 0.6; // Eastern variation for road diversity
    } else if (routeType.includes("manageable")) {
      offsetLat = baseOffset * 0.4; // Slight north preference
      offsetLng = -baseOffset; // Strong west (western road network)
    } else {
      offsetLat = -baseOffset; // Strong south (coastal roads)
      offsetLng = -baseOffset * 0.5; // Western variation toward coast
    }

    // Create guaranteed separated route with multiple waypoints for better road following
    const separatedRoute = [
      start,
      {
        lat: start.lat + offsetLat * 0.3,
        lng: start.lng + offsetLng * 0.3,
      },
      {
        lat: midLat + offsetLat,
        lng: midLng + offsetLng,
      },
      {
        lat: midLat + offsetLat * 0.6,
        lng: midLng + offsetLng * 1.2,
      },
      {
        lat: end.lat + offsetLat * 0.2,
        lng: end.lng + offsetLng * 0.2,
      },
      end,
    ];

    console.log(
      `    Created separated route with offset: ${(offsetLat * 111).toFixed(
        0
      )}m lat, ${(offsetLng * 111).toFixed(0)}m lng`
    );
    return separatedRoute;
  };

  const enforceDistinctRoutes = async (
    start: LatLng,
    end: LatLng,
    routes: {
      id: number;
      routeType: string;
      waypoints: LatLng[];
      distance: string;
      duration: number;
      riskScore: number;
      warnings: string[];
      originalRoute: any;
    }[]
  ) => {
    if (routes.length < 2) {
      return routes;
    }

    const priority = ["safe", "manageable", "flood_prone"];
    const midpoint = computeMidpoint(start, end);
    const quarterPoint = computeMidpoint(start, midpoint);
    const threeQuarterPoint = computeMidpoint(midpoint, end);
    const distanceScalar = Math.sqrt(
      Math.pow(end.lat - start.lat, 2) + Math.pow(end.lng - start.lng, 2)
    );
    const latScale = clampValue(distanceScalar * 0.6, 0.008, 0.05);
    const lngScale = clampValue(distanceScalar * 0.6, 0.008, 0.06);

    type AnchorKey = "start" | "mid" | "end" | "quarter" | "threeQuarter";

    interface BiasStep {
      anchor: AnchorKey;
      latOffset: number;
      lngOffset: number;
    }

    const anchorPoints: Record<AnchorKey, LatLng> = {
      start,
      mid: midpoint,
      end,
      quarter: quarterPoint,
      threeQuarter: threeQuarterPoint,
    };

    const directionBiases: Record<string, BiasStep[][]> = {
      safe: [
        [
          { anchor: "quarter", latOffset: latScale * 0.7, lngOffset: lngScale * 0.2 },
          { anchor: "mid", latOffset: latScale * 1.1, lngOffset: lngScale * 0.6 },
        ],
        [
          { anchor: "quarter", latOffset: latScale * 0.6, lngOffset: -lngScale * 0.2 },
          { anchor: "threeQuarter", latOffset: latScale * 0.8, lngOffset: lngScale * 0.3 },
        ],
      ],
      manageable: [
        [
          { anchor: "quarter", latOffset: latScale * 0.2, lngOffset: -lngScale * 0.9 },
          { anchor: "mid", latOffset: latScale * 0.5, lngOffset: -lngScale * 1.3 },
        ],
        [
          { anchor: "quarter", latOffset: latScale * 0.35, lngOffset: -lngScale * 0.7 },
          { anchor: "threeQuarter", latOffset: latScale * 0.3, lngOffset: -lngScale * 1.2 },
        ],
      ],
      flood_prone: [
        [
          { anchor: "quarter", latOffset: -latScale * 0.6, lngOffset: -lngScale * 0.4 },
          { anchor: "mid", latOffset: -latScale * 1.0, lngOffset: -lngScale * 0.6 },
        ],
        [
          { anchor: "quarter", latOffset: -latScale * 0.7, lngOffset: lngScale * 0.2 },
          {
            anchor: "threeQuarter",
            latOffset: -latScale * 0.8,
            lngOffset: -lngScale * 0.9,
          },
        ],
      ],
    };

    const buildWaypointSet = (biasSteps: BiasStep[]): LatLng[] =>
      biasSteps.map((step) =>
        clampPointToBounds(
          {
            lat: anchorPoints[step.anchor].lat + step.latOffset,
            lng: anchorPoints[step.anchor].lng + step.lngOffset,
          },
          SAFE_CITY_BOUNDS
        )
      );

    const attemptDirectionalReroute = async (
      routeType: string,
      originalWaypoints: LatLng[]
    ): Promise<LatLng[] | null> => {
      if (!USE_LOCAL_OSRM) {
        return null;
      }

      const candidates = directionBiases[routeType] || [];

      for (const bias of candidates) {
        const waypoints = buildWaypointSet(bias);
        try {
          const rerouted = await getLocalOSRMRoute(start, end, waypoints);
          if (rerouted.length > 1) {
            const overlapWithOriginal = calculateOverlapRatio(
              originalWaypoints,
              rerouted
            );
            if (overlapWithOriginal < 0.45) {
              return rerouted;
            }
          }
        } catch (error) {
          console.warn(
            `Directional reroute failed for ${routeType}, trying next preset...`,
            error
          );
        }
      }

      return null;
    };

    const clonedRoutes = routes.map((route) => ({
      ...route,
      warnings: Array.isArray(route.warnings) ? [...route.warnings] : [],
    }));

    const maxIterations = 2;
    for (let iteration = 0; iteration < maxIterations; iteration++) {
      let adjustmentsMade = false;

      for (let i = 0; i < clonedRoutes.length; i++) {
        for (let j = i + 1; j < clonedRoutes.length; j++) {
          const routeA = clonedRoutes[i];
          const routeB = clonedRoutes[j];
          const overlap = calculateOverlapRatio(
            routeA.waypoints,
            routeB.waypoints
          );

          if (overlap > 0.55) {
            const indexToAdjust =
              priority.indexOf(routeA.routeType) >= priority.indexOf(routeB.routeType)
                ? i
                : j;

            const routeToAdjust = clonedRoutes[indexToAdjust];
            const rerouted = await attemptDirectionalReroute(
              routeToAdjust.routeType,
              routeToAdjust.waypoints
            );

            if (rerouted && rerouted.length > 1) {
              clonedRoutes[indexToAdjust] = {
                ...routeToAdjust,
                waypoints: rerouted,
              };
              adjustmentsMade = true;
              continue;
            }

            const forcedWaypoints = forceRouteSeparationEnhanced(
              routeA.waypoints,
              routeB.waypoints,
              start,
              end,
              routeToAdjust.routeType,
              1.8
            );

            clonedRoutes[indexToAdjust] = {
              ...routeToAdjust,
              waypoints: forcedWaypoints,
              warnings: [
                ...routeToAdjust.warnings,
                "Route adjusted for clarity to avoid overlapping alternatives",
              ],
            };
            adjustmentsMade = true;
          }
        }
      }

      if (!adjustmentsMade) {
        break;
      }
    }

    return clonedRoutes;
  };

  // Check if routes are too similar (ACTUALLY identical - not just similar)
  const areRoutesTooSimilar = (routes: any[]): boolean => {
    if (routes.length < 2) return false;

    // Check if routes are actually geometric fallbacks (identical paths)
    let allGeometric = true;
    let geometricCount = 0;

    // Check if all routes are geometric fallbacks
    for (let route of routes) {
      // Check multiple indicators of geometric routes
      if (
        route.waypoints &&
        (route.waypoints.length <= 8 || // Geometric routes typically have fewer waypoints
          route.type?.includes("geometric") || // Explicitly marked as geometric
          route.name?.includes("Geometric")) // Named as geometric
      ) {
        geometricCount++;
      } else {
        allGeometric = false; // At least one real GraphHopper route exists
      }
    }

    console.log(
      `Route analysis: ${geometricCount}/${routes.length} routes are geometric`
    );

    // If we have Real GraphHopper routes, don't trigger identical terrain mode
    if (!allGeometric) {
      console.log(
        `✓ Real GraphHopper routes detected - allowing normal distinct routing`
      );
      return false; // Don't trigger identical terrain mode if we have real routes
    }

    // Check elevation similarity - only trigger for VERY identical terrain
    const elevations = routes.map((r) => r.avgElevation);
    const elevationRange = Math.max(...elevations) - Math.min(...elevations);

    // Check distance similarity - only trigger for VERY identical distances
    const distances = routes.map((r) => r.route.distance);
    const avgDistance =
      distances.reduce((sum, d) => sum + d, 0) / distances.length;
    const maxDistanceDeviation = Math.max(
      ...distances.map((d) => Math.abs(d - avgDistance))
    );
    const distanceVariationPercent = (maxDistanceDeviation / avgDistance) * 100;

    console.log(
      `Route similarity check: geometric=${allGeometric}, elevation range=${elevationRange.toFixed(
        1
      )}m, distance variation=${distanceVariationPercent.toFixed(1)}%`
    );

    // ONLY trigger safest/fastest mode for truly identical routes (all geometric fallbacks)
    // Extremely strict criteria - only when ALL routes are geometric AND nearly identical
    const isIdentical =
      allGeometric && elevationRange < 1 && distanceVariationPercent < 3;

    if (isIdentical) {
      console.log(
        `⚠️ All routes are identical geometric fallbacks - switching to safest/fastest mode`
      );
    } else {
      console.log(
        `✓ Routes are sufficiently distinct - using normal flood-risk routing`
      );
    }

    return isIdentical;
  };

  // Generate safest vs fastest routes when terrain is identical
  const generateSafestFastestRoutes = async (start: LatLng, end: LatLng) => {
    console.log("=== GENERATING SAFEST vs FASTEST ROUTES ===");

    const routes: any[] = [];

    const sharedTerrainRoadIds = new Set<string>();

    // SAFEST ROUTE: Prioritize main roads, avoid narrow streets
    console.log("Generating SAFEST route...");
    let safestRoute = await tryRouteFromAPI(
      [start, end],
      "Safest Main Road",
      6000
    );

    if (!safestRoute) {
      // Fallback with waypoint through major intersection
      const midpoint = computeMidpoint(start, end);
      const majorRoadWaypoint = { lat: midpoint.lat + 0.003, lng: midpoint.lng }; // Slight offset to major road
      safestRoute = await tryRouteFromAPI(
        [start, majorRoadWaypoint, end],
        "Safest with Waypoint",
        6000
      );
    }

    if (!safestRoute) {
      console.log("❌ Failed to generate safest route via OSRM");
      return []; // Return empty if no real road route available
    }

    // FASTEST ROUTE: Direct path, allow smaller roads
    console.log("Generating FASTEST route...");
    let fastestRoute = await tryRouteFromAPI(
      [start, end],
      "Fastest Direct",
      4000
    );

    if (!fastestRoute) {
      console.log("❌ Failed to generate fastest route via OSRM");
      return []; // Return empty if no real road route available
    }

    // ENSURE ROUTE DISTINCTNESS: If routes are too similar, create variations
    if (
      fastestRoute &&
      safestRoute &&
      areRoutesSimilar(safestRoute, fastestRoute, 0.001)
    ) {
      console.log("Routes too similar, creating distinct variations...");

      // Try multiple different waypoints for variation
      const midpoint = computeMidpoint(start, end);

      // Northern variation for safest route
      const northWaypoint = { lat: midpoint.lat + 0.008, lng: midpoint.lng };
      const variedSafestRoute = await tryRouteFromAPI(
        [start, northWaypoint, end],
        "Safest Northern",
        6000
      );
      if (
        variedSafestRoute &&
        !areRoutesSimilar(variedSafestRoute, fastestRoute, 0.001)
      ) {
        safestRoute = variedSafestRoute;
      } else {
        // Southern variation as backup
        const southWaypoint = { lat: midpoint.lat - 0.008, lng: midpoint.lng };
        const altVariedRoute = await tryRouteFromAPI(
          [start, southWaypoint, end],
          "Safest Southern",
          6000
        );
        if (
          altVariedRoute &&
          !areRoutesSimilar(altVariedRoute, fastestRoute, 0.001)
        ) {
          safestRoute = altVariedRoute;
        }
      }
    }

    // Calculate metrics for both routes
    const safestDistance = calculateRouteDistance(safestRoute);
    const fastestDistance = calculateRouteDistance(fastestRoute);

    routes.push({
      type: "safest_route",
      name: `Safest Route`,
      waypoints: safestRoute,
      avgElevation: 15, // Default for safest
      route: {
        distance: Math.round(safestDistance * 1000),
        duration: Math.round((safestDistance / 35) * 60), // Slower speed for safety
      },
      plannedWaypoints: safestRoute || [],
      floodRisk: "safe",
      isSafest: true,
    });

    routes.push({
      type: "fastest_route",
      name: `Fastest Route`,
      waypoints: fastestRoute,
      avgElevation: 12, // Default for fastest
      route: {
        distance: Math.round(fastestDistance * 1000),
        duration: Math.round((fastestDistance / 45) * 60), // Faster speed
      },
      plannedWaypoints: fastestRoute || [],
      floodRisk: "manageable",
      isFastest: true,
    });

    // GENERATE THIRD DISTINCT ALTERNATIVE ROUTE
    console.log("Generating ALTERNATIVE distinct route...");
    const midpoint = computeMidpoint(start, end);

    // Try eastern waypoint for different path
    let alternativeRoute = await tryRouteFromAPI(
      [start, { lat: midpoint.lat, lng: midpoint.lng + 0.01 }, end],
      "Alternative Eastern",
      5000
    );

    // If eastern route is too similar, try western
    if (
      !alternativeRoute ||
      areRoutesSimilar(alternativeRoute, safestRoute, 0.001) ||
      areRoutesSimilar(alternativeRoute, fastestRoute, 0.001)
    ) {
      alternativeRoute = await tryRouteFromAPI(
        [start, { lat: midpoint.lat, lng: midpoint.lng - 0.01 }, end],
        "Alternative Western",
        5000
      );
    }

    // If still too similar, try diagonal waypoint
    if (
      !alternativeRoute ||
      areRoutesSimilar(alternativeRoute, safestRoute, 0.001) ||
      areRoutesSimilar(alternativeRoute, fastestRoute, 0.001)
    ) {
      alternativeRoute = await tryRouteFromAPI(
        [
          start,
          { lat: midpoint.lat + 0.006, lng: midpoint.lng + 0.006 },
          end,
        ],
        "Alternative Diagonal",
        5000
      );
    }

    // Fallback to real routing if all API routes are similar
    if (!alternativeRoute) {
      console.log("❌ Failed to generate alternative route via OSRM");
      // Don't add alternative route if we can't get a real road route
    } else {
      const alternativeDistance = calculateRouteDistance(alternativeRoute);

      routes.push({
        type: "alternative_route",
        name: `Alternative Route`,
        waypoints: alternativeRoute,
        avgElevation: 13,
        route: {
          distance: Math.round(alternativeDistance * 1000),
          duration: Math.round((alternativeDistance / 40) * 60),
        },
        plannedWaypoints: alternativeRoute || [],
        floodRisk: "manageable",
      });
    }

    console.log(
      `Generated safest (${safestDistance.toFixed(
        1
      )}km) and fastest (${fastestDistance.toFixed(1)}km) routes`
    );
    return routes;
  };

  // Generate THREE TERRAIN-BASED routes using real elevation APIs and road networks
  const generateDistinctRoutes = async (start: LatLng, end: LatLng) => {
    console.log("=== GENERATING 3 TERRAIN-BASED DISTINCT ROUTES ===");
    console.log("Start:", start, "End:", end);

    const routes: any[] = [];
    distinctRouteRoadIds = new Set<string>();

    // Calculate distance for context
    const distance =
      Math.sqrt(
        Math.pow(end.lat - start.lat, 2) + Math.pow(end.lng - start.lng, 2)
      ) * 111; // km

    console.log(`Route distance: ${distance.toFixed(1)} km`);

    // Get elevation data for start and end points to understand terrain context
    const startElevation = await getPointElevation(start.lat, start.lng);
    const endElevation = await getPointElevation(end.lat, end.lng);

    console.log(
      `Terrain context: Start=${startElevation}m, End=${endElevation}m`
    );

    // Helper function to calculate average elevation
    const calculateAverageElevation = async (
      routeWaypoints: LatLng[]
    ): Promise<number> => {
      let elevationSum = 0;
      let count = 0;
      const samplePoints = Math.min(routeWaypoints.length, 10);

      for (let i = 0; i < samplePoints; i++) {
        const idx = Math.floor(
          (i / (samplePoints - 1)) * (routeWaypoints.length - 1)
        );
        const elevation = await getPointElevation(
          routeWaypoints[idx].lat,
          routeWaypoints[idx].lng
        );
        elevationSum += elevation;
        count++;
      }

      return count > 0 ? elevationSum / count : 15;
    };

    // NEW: Try to get all three distinct routes using local OSRM first
    if (USE_LOCAL_OSRM) {
      console.log(
        "🚀 Attempting to get all three distinct routes using local OSRM..."
      );
      try {
        const localRoutes = await getLocalOSRMDistinctRoutes(start, end);

        if (localRoutes.safe.length > 0) {
          console.log("✅ Got safe route from local OSRM");
          const safeElevationSum = await calculateAverageElevation(
            localRoutes.safe
          );
          const safeStats = evaluateTerrainForRoute(localRoutes.safe);
          if (safeStats) {
            safeStats.usedRoadIds.forEach((id) =>
              distinctRouteRoadIds.add(id)
            );
          }
          routes.push({
            type: "safe_terrain",
            name: `Safe Route (Avg: ${safeElevationSum.toFixed(
              0
            )}m elevation) - Local OSRM`,
            waypoints: localRoutes.safe,
            avgElevation:
              safeStats?.averageElevation ?? safeElevationSum,
            route: {
              distance: Math.round(
                calculateRouteDistance(localRoutes.safe) * 1000
              ),
              duration: Math.round(
                (calculateRouteDistance(localRoutes.safe) / 40) * 60
              ),
            },
            plannedWaypoints: localRoutes.safe,
            floodRisk: safeStats?.riskCategory ?? "manageable",
            terrainStats: safeStats ?? null,
          });
        }

        if (localRoutes.manageable.length > 0) {
          console.log("✅ Got manageable route from local OSRM");
          const manageableElevationSum = await calculateAverageElevation(
            localRoutes.manageable
          );
          const manageableStats = evaluateTerrainForRoute(
            localRoutes.manageable
          );
          if (manageableStats) {
            manageableStats.usedRoadIds.forEach((id) =>
              distinctRouteRoadIds.add(id)
            );
          }
          routes.push({
            type: "manageable_terrain",
            name: `Manageable Route (Avg: ${manageableElevationSum.toFixed(
              0
            )}m elevation) - Local OSRM`,
            waypoints: localRoutes.manageable,
            avgElevation:
              manageableStats?.averageElevation ?? manageableElevationSum,
            route: {
              distance: Math.round(
                calculateRouteDistance(localRoutes.manageable) * 1000
              ),
              duration: Math.round(
                (calculateRouteDistance(localRoutes.manageable) / 35) * 60
              ),
            },
            plannedWaypoints: localRoutes.manageable,
            floodRisk: manageableStats?.riskCategory ?? "manageable",
            terrainStats: manageableStats ?? null,
          });
        }

        if (localRoutes.prone.length > 0) {
          console.log("✅ Got flood-prone route from local OSRM");
          const proneElevationSum = await calculateAverageElevation(
            localRoutes.prone
          );
          const proneStats = evaluateTerrainForRoute(localRoutes.prone);
          if (proneStats) {
            proneStats.usedRoadIds.forEach((id) =>
              distinctRouteRoadIds.add(id)
            );
          }
          routes.push({
            type: "flood_prone_terrain",
            name: `Flood-Prone Route (Avg: ${proneElevationSum.toFixed(
              0
            )}m elevation) - Local OSRM`,
            waypoints: localRoutes.prone,
            avgElevation:
              proneStats?.averageElevation ?? proneElevationSum,
            route: {
              distance: Math.round(
                calculateRouteDistance(localRoutes.prone) * 1000
              ),
              duration: Math.round(
                (calculateRouteDistance(localRoutes.prone) / 30) * 60
              ),
            },
            plannedWaypoints: localRoutes.prone,
            floodRisk: proneStats?.riskCategory ?? "prone",
            terrainStats: proneStats ?? null,
          });
        }

        // If we got all three routes from local OSRM, we're done!
        if (routes.length === 3) {
          console.log(
            "🎉 Successfully got all 3 distinct routes from local OSRM!"
          );
          return routes;
        } else {
          console.log(
            `⚠️ Only got ${routes.length}/3 routes from local OSRM, filling remaining with fallback methods...`
          );
        }
      } catch (error) {
        console.warn(
          "❌ Local OSRM distinct routes failed, falling back to individual route generation:",
          error
        );
      }
    }

    // FALLBACK: Generate any missing routes using the original method

    // ROUTE 1: SAFEST ROUTE - Prioritize high elevation, avoid flood zones (REAL ROADS)
    console.log("\n--- ROUTE 1: SAFEST HIGH-ELEVATION ROUTE (REAL ROADS) ---");

    let safeRoute: LatLng[] | null = null;

    // Always prioritize local OSRM for real road routing
    console.log(
      "  Using local OSRM for real road routing (safest/green route)..."
    );

    if (USE_LOCAL_OSRM) {
      // Try direct route first with local OSRM
      console.log("  Trying direct local OSRM route first...");
      try {
        safeRoute = await getLocalOSRMRoute(start, end);
        console.log("  ✅ Local OSRM direct route successful");
      } catch (error) {
        console.log(
          "  ❌ Local OSRM direct failed, trying with northern waypoint..."
        );
      }
    }

    if (!safeRoute && USE_LOCAL_OSRM) {
      // Try northern route with local OSRM for higher elevation preference
      console.log(
        "  Trying NORTHERN route with local OSRM (higher elevation preference)..."
      );
      const northOffset = 0.008;
      const eastWestOffset = 0.005;
      const safeWaypoint1 = {
        lat: (start.lat + end.lat) / 2 + northOffset,
        lng: start.lng + (end.lng - start.lng) * 0.4 + eastWestOffset,
      };

      try {
        safeRoute = await getLocalOSRMRouteWithWaypoint(
          start,
          safeWaypoint1,
          end
        );
        console.log("  ✅ Local OSRM northern route successful");
      } catch (error) {
        console.log(
          "  ❌ Local OSRM northern failed, trying alternative waypoint..."
        );
      }
    }

    if (!safeRoute && USE_LOCAL_OSRM) {
      console.log("  Trying alternative approach with local OSRM...");
      const altWaypoint = {
        lat: start.lat + (end.lat - start.lat) * 0.6 + 0.003,
        lng: start.lng + (end.lng - start.lng) * 0.6,
      };

      try {
        safeRoute = await getLocalOSRMRouteWithWaypoint(
          start,
          altWaypoint,
          end
        );
        console.log("  ✅ Local OSRM alternative waypoint successful");
      } catch (error) {
        console.log(
          "  ❌ All local OSRM waypoint attempts failed, falling back to external services..."
        );
      }
    }

    // Fallback to external services only if local OSRM completely fails
    if (!safeRoute) {
      console.log(
        "  Local OSRM failed completely, falling back to external OSRM for real roads..."
      );

      // For short distances, try external OSRM first
      if (distance < 2.5) {
        safeRoute = await tryRouteFromAPI(
          [start, end],
          "Safe Direct External",
          2000
        );
      } else {
        // For longer distances, try with waypoints
        safeRoute = await tryRouteFromAPI(
          [start, end],
          "Safe Direct Route (External)",
          4000
        );

        if (!safeRoute) {
          const northOffset = 0.008;
          const eastWestOffset = 0.005;
          const safeWaypoint1 = {
            lat: (start.lat + end.lat) / 2 + northOffset,
            lng: start.lng + (end.lng - start.lng) * 0.4 + eastWestOffset,
          };
          safeRoute = await tryRouteFromAPI(
            [start, safeWaypoint1, end],
            "Safe Northern Route (External)",
            6000
          );
        }
      }

      // Last resort: no route if all real road routing failed
      if (!safeRoute) {
        console.log(
          "  ❌ ERROR: All real road routing failed, unable to generate safe route"
        );
        return []; // Return empty array if no real road route can be found
      }
    }

    // Analyze actual route elevation profile
    let routeElevationSum = 0;
    let elevationSampleCount = 0;
    const samplePoints = Math.min(safeRoute.length, 10);

    for (let i = 0; i < samplePoints; i++) {
      const idx = Math.floor((i / (samplePoints - 1)) * (safeRoute.length - 1));
      const elevation = await getPointElevation(
        safeRoute[idx].lat,
        safeRoute[idx].lng
      );
      routeElevationSum += elevation;
      elevationSampleCount++;
    }

    const avgElevation =
      elevationSampleCount > 0 ? routeElevationSum / elevationSampleCount : 15;

    const safeTerrainStats = evaluateTerrainForRoute(safeRoute);
    if (safeTerrainStats) {
      safeTerrainStats.usedRoadIds.forEach((id) =>
        distinctRouteRoadIds.add(id)
      );
    }

    routes.push({
      type: "safe_terrain",
      name: `Safe Route (Avg: ${avgElevation.toFixed(0)}m elevation)`,
      waypoints: safeRoute,
      avgElevation: safeTerrainStats?.averageElevation ?? avgElevation,
      route: {
        distance: Math.round(calculateRouteDistance(safeRoute) * 1000),
        duration: Math.round((calculateRouteDistance(safeRoute) / 40) * 60),
      },
      plannedWaypoints: safeRoute || [],
      floodRisk: safeTerrainStats?.riskCategory ??
        (avgElevation > 20 ? "safe" : avgElevation > 10 ? "manageable" : "prone"),
      terrainStats: safeTerrainStats ?? null,
    });

    // ROUTE 2: MODERATE ROUTE - Balanced between elevation and directness
    console.log("\n--- ROUTE 2: MODERATE ELEVATION ROUTE (REAL ROADS) ---");

    let moderateRoute: LatLng[] | null = null;

    // Force to use local OSRM for real road routing
    console.log(
      "  Using local OSRM for real road routing (manageable/orange route)..."
    );

    // Try alternative starting direction for moderate route with local OSRM
    console.log(
      "  Trying alternative highway route (Maria Clara L. Lobregat) via local OSRM..."
    );
    const earlyAlternative = {
      lat: start.lat + (end.lat - start.lat) * 0.15,
      lng: start.lng + (end.lng - start.lng) * 0.15 - 0.008,
    };

    if (USE_LOCAL_OSRM) {
      try {
        moderateRoute = await getLocalOSRMRouteWithWaypoint(
          start,
          earlyAlternative,
          end
        );
        console.log("  ✅ Local OSRM alternative highway route successful");
      } catch (error) {
        console.log(
          "  ❌ Local OSRM alternative failed, trying direct local OSRM..."
        );
      }
    }

    if (!moderateRoute && USE_LOCAL_OSRM) {
      console.log("  Trying direct local OSRM route...");
      try {
        moderateRoute = await getLocalOSRMRoute(start, end);
        console.log("  ✅ Local OSRM direct route successful");
      } catch (error) {
        console.log(
          "  ❌ Local OSRM direct failed, trying with waypoint variation..."
        );
      }
    }

    if (!moderateRoute && USE_LOCAL_OSRM) {
      console.log("  Trying western highway direction via local OSRM...");
      const westHighwayDirection = {
        lat: start.lat + (end.lat - start.lat) * 0.2,
        lng: start.lng + (end.lng - start.lng) * 0.2 - 0.012,
      };
      try {
        moderateRoute = await getLocalOSRMRouteWithWaypoint(
          start,
          westHighwayDirection,
          end
        );
        console.log("  ✅ Local OSRM western highway route successful");
      } catch (error) {
        console.log(
          "  ❌ Local OSRM western failed, trying eastern variation..."
        );
      }
    }

    if (!moderateRoute && USE_LOCAL_OSRM) {
      console.log("  Trying eastern variation via local OSRM...");
      const eastOffset = 0.006;
      const eastWaypoint = {
        lat: (start.lat + end.lat) / 2,
        lng: (start.lng + end.lng) / 2 + eastOffset,
      };
      try {
        moderateRoute = await getLocalOSRMRouteWithWaypoint(
          start,
          eastWaypoint,
          end
        );
        console.log("  ✅ Local OSRM eastern variation successful");
      } catch (error) {
        console.log(
          "  ❌ Local OSRM eastern failed, falling back to external services..."
        );
      }
    }

    // Fallback to external services only if local OSRM completely fails
    if (!moderateRoute) {
      console.log(
        "  Local OSRM failed completely, falling back to external OSRM for real roads..."
      );
      moderateRoute = await tryRouteFromAPI(
        [start, earlyAlternative, end],
        "Alternative Highway Route (External)",
        5000
      );

      if (!moderateRoute) {
        moderateRoute = await tryRouteFromAPI(
          [start, end],
          "Moderate Direct Route (External)",
          4000
        );
      }

      // Last resort: no route if all real road routing failed
      if (!moderateRoute) {
        console.log(
          "  ❌ ERROR: All real road routing failed, unable to generate moderate route"
        );
        return []; // Return empty array if no real road route can be found
      }
    }

    // Analyze moderate route elevation
    routeElevationSum = 0;
    elevationSampleCount = 0;

    for (let i = 0; i < Math.min(moderateRoute.length, 10); i++) {
      const idx = Math.floor((i / 9) * (moderateRoute.length - 1));
      const elevation = await getPointElevation(
        moderateRoute[idx].lat,
        moderateRoute[idx].lng
      );
      routeElevationSum += elevation;
      elevationSampleCount++;
    }

    const avgElevationModerate =
      elevationSampleCount > 0 ? routeElevationSum / elevationSampleCount : 10;

    const manageableTerrainStats = evaluateTerrainForRoute(moderateRoute);
    if (manageableTerrainStats) {
      manageableTerrainStats.usedRoadIds.forEach((id) =>
        distinctRouteRoadIds.add(id)
      );
    }

    routes.push({
      type: "manageable_terrain",
      name: `Manageable Route (Avg: ${avgElevationModerate.toFixed(
        0
      )}m elevation)`,
      waypoints: moderateRoute,
      avgElevation:
        manageableTerrainStats?.averageElevation ?? avgElevationModerate,
      route: {
        distance: Math.round(calculateRouteDistance(moderateRoute) * 1000),
        duration: Math.round((calculateRouteDistance(moderateRoute) / 35) * 60),
      },
      plannedWaypoints:
        moderateRoute.length > 10 ? [start, end] : moderateRoute,
      floodRisk:
        manageableTerrainStats?.riskCategory ??
        (avgElevationModerate > 15
          ? "safe"
          : avgElevationModerate > 8
          ? "manageable"
          : "prone"),
      terrainStats: manageableTerrainStats ?? null,
    });

    // ROUTE 3: FLOOD-PRONE ROUTE - Lower elevation, coastal areas (REAL ROADS)
    console.log(
      "\n--- ROUTE 3: FLOOD-PRONE LOW-ELEVATION ROUTE (REAL ROADS) ---"
    );

    let riskyRoute: LatLng[] | null = null;

    // Force to use local OSRM for real road routing
    console.log(
      "  Using local OSRM for real coastal road routing (flood-prone/red route)..."
    );

    // Try eastern coastal starting direction with local OSRM
    console.log(
      "  Trying EASTERN coastal starting direction via local OSRM..."
    );
    const earlyEastern = {
      lat: start.lat + (end.lat - start.lat) * 0.12,
      lng: start.lng + (end.lng - start.lng) * 0.12 + 0.006,
    };

    if (USE_LOCAL_OSRM) {
      try {
        riskyRoute = await getLocalOSRMRouteWithWaypoint(
          start,
          earlyEastern,
          end
        );
        console.log("  ✅ Local OSRM eastern coastal route successful");
      } catch (error) {
        console.log(
          "  ❌ Local OSRM eastern coastal failed, trying coastal waypoints..."
        );
      }
    }

    if (!riskyRoute && USE_LOCAL_OSRM) {
      console.log("  Trying coastal waypoints via local OSRM (port areas)...");
      const portWaypoint = { lat: 6.9056, lng: 122.0756 }; // Port area (known low elevation)
      try {
        riskyRoute = await getLocalOSRMRouteWithWaypoint(
          start,
          portWaypoint,
          end
        );
        console.log("  ✅ Local OSRM port area route successful");
      } catch (error) {
        console.log(
          "  ❌ Local OSRM port route failed, trying downtown coastal..."
        );
      }
    }

    if (!riskyRoute && USE_LOCAL_OSRM) {
      console.log("  Trying downtown coastal route via local OSRM...");
      const downtownCoastal = { lat: 6.91, lng: 122.072 }; // Downtown coastal
      try {
        riskyRoute = await getLocalOSRMRouteWithWaypoint(
          start,
          downtownCoastal,
          end
        );
        console.log("  ✅ Local OSRM downtown coastal route successful");
      } catch (error) {
        console.log(
          "  ❌ Local OSRM downtown coastal failed, trying southern coastal..."
        );
      }
    }

    if (!riskyRoute && USE_LOCAL_OSRM) {
      console.log("  Trying southern coastal area via local OSRM...");
      const southernCoastal = { lat: 6.9, lng: 122.065 }; // Southern coastal area (low elevation)
      try {
        riskyRoute = await getLocalOSRMRouteWithWaypoint(
          start,
          southernCoastal,
          end
        );
        console.log("  ✅ Local OSRM southern coastal route successful");
      } catch (error) {
        console.log(
          "  ❌ Local OSRM southern coastal failed, trying direct local route..."
        );
      }
    }

    if (!riskyRoute && USE_LOCAL_OSRM) {
      console.log("  Trying direct local OSRM route as coastal alternative...");
      try {
        riskyRoute = await getLocalOSRMRoute(start, end);
        console.log(
          "  ✅ Local OSRM direct route successful (will be styled as flood-prone)"
        );
      } catch (error) {
        console.log(
          "  ❌ All local OSRM attempts failed, falling back to external services..."
        );
      }
    }

    // Fallback to external services only if local OSRM completely fails
    if (!riskyRoute) {
      console.log(
        "  Local OSRM failed completely, falling back to external OSRM for real roads..."
      );

      // Try external OSRM with coastal waypoints
      const coastalWaypoints = [
        start,
        { lat: 6.9056, lng: 122.0756 }, // Port area
        { lat: 6.91, lng: 122.072 }, // Downtown coastal
        end,
      ];
      riskyRoute = await tryRouteFromAPI(
        coastalWaypoints,
        "Coastal Flood-Prone (External)",
        5000
      );

      if (!riskyRoute) {
        // Try direct external route
        riskyRoute = await tryRouteFromAPI(
          [start, end],
          "Direct Flood-Prone (External)",
          4000
        );
      }

      // Last resort: no route if all real road routing failed
      if (!riskyRoute) {
        console.log(
          "  ❌ ERROR: All real road routing failed, unable to generate risky route"
        );
        return []; // Return empty array if no real road route can be found
      }
    }

    // Analyze risky route elevation
    routeElevationSum = 0;
    elevationSampleCount = 0;

    for (let i = 0; i < Math.min(riskyRoute.length, 10); i++) {
      const idx = Math.floor((i / 9) * (riskyRoute.length - 1));
      const elevation = await getPointElevation(
        riskyRoute[idx].lat,
        riskyRoute[idx].lng
      );
      routeElevationSum += elevation;
      elevationSampleCount++;
    }

    const avgElevationRisky =
      elevationSampleCount > 0 ? routeElevationSum / elevationSampleCount : 5;

    const riskyTerrainStats = evaluateTerrainForRoute(riskyRoute);
    if (riskyTerrainStats) {
      riskyTerrainStats.usedRoadIds.forEach((id) =>
        distinctRouteRoadIds.add(id)
      );
    }

    routes.push({
      type: "flood_prone_terrain",
      name: `Flood-Prone Route (Avg: ${avgElevationRisky.toFixed(
        0
      )}m elevation)`,
      waypoints: riskyRoute,
      avgElevation:
        riskyTerrainStats?.averageElevation ?? avgElevationRisky,
      route: {
        distance: Math.round(calculateRouteDistance(riskyRoute) * 1000),
        duration: Math.round((calculateRouteDistance(riskyRoute) / 30) * 60),
      },
      plannedWaypoints: riskyRoute.length > 10 ? [start, end] : riskyRoute,
      floodRisk: riskyTerrainStats?.riskCategory ?? "prone",
      terrainStats: riskyTerrainStats ?? null,
    });

    // CRITICAL: Validate route separation and force distinctness if needed
    console.log("\n=== VALIDATING ROUTE SEPARATION ===");

    // Dynamic separation requirements based on route length - MUCH MORE STRICT
    // For very long routes (50km+), require 2-3km separation for distinct visibility
    // For medium routes (10-50km), require 1.5-2km separation
    // For short routes (<10km), require very high separation for clear visual distinction
    const minRequiredSeparation =
      distance > 50 ? 2000 : distance > 10 ? 1500 : 2500; // Much more strict requirements
    let separationAttempts = 0;
    const maxSeparationAttempts = distance > 50 ? 2 : distance < 5 ? 4 : 3; // More attempts for better separation

    console.log(
      `Route distance: ${distance.toFixed(
        1
      )}km, required separation: ${minRequiredSeparation}m (STRICT)`
    );

    while (separationAttempts < maxSeparationAttempts) {
      let allRoutesValid = true;

      for (let i = 0; i < routes.length; i++) {
        for (let j = i + 1; j < routes.length; j++) {
          const route1 = routes[i];
          const route2 = routes[j];

          // Check separation at multiple points along routes, EXCLUDING start/end points
          let minSeparation = Infinity;
          let maxSeparation = 0;
          let totalSeparation = 0;
          const checkPoints = 15;
          let validCheckPoints = 0;

          for (let k = 1; k < checkPoints - 1; k++) {
            // Skip k=0 (start) and k=checkPoints-1 (end)
            const progress = k / (checkPoints - 1);

            const idx1 = Math.floor(progress * (route1.waypoints.length - 1));
            const idx2 = Math.floor(progress * (route2.waypoints.length - 1));

            // Skip if we're too close to start or end points
            if (
              idx1 < 5 ||
              idx1 > route1.waypoints.length - 6 ||
              idx2 < 5 ||
              idx2 > route2.waypoints.length - 6
            ) {
              continue;
            }

            const point1 = route1.waypoints[idx1];
            const point2 = route2.waypoints[idx2];

            const separation =
              Math.sqrt(
                Math.pow(point1.lat - point2.lat, 2) +
                  Math.pow(point1.lng - point2.lng, 2)
              ) * 111000; // meters

            minSeparation = Math.min(minSeparation, separation);
            maxSeparation = Math.max(maxSeparation, separation);
            totalSeparation += separation;
            validCheckPoints++;
          }

          const avgSeparation =
            validCheckPoints > 0 ? totalSeparation / validCheckPoints : 0;

          console.log(
            `${route1.type} ↔ ${route2.type}: min=${
              minSeparation === Infinity ? "N/A" : minSeparation.toFixed(0)
            }m, avg=${avgSeparation.toFixed(0)}m, max=${maxSeparation.toFixed(
              0
            )}m separation (middle sections only)`
          );

          // Use average separation for validation, but only if we have valid middle points
          // For long routes (>20km), require less separation since even 1-2km difference is significant
          // For short urban routes (<5km), use more lenient separation since road networks are limited
          let dynamicMinSeparation = minRequiredSeparation; // Default 500m
          if (distance > 20) {
            dynamicMinSeparation = 200; // 200m for long routes
          } else if (distance < 5) {
            dynamicMinSeparation = 250; // 250m for short urban routes where road options are limited
          }

          if (validCheckPoints > 0 && avgSeparation < dynamicMinSeparation) {
            // Check if this is the last attempt - be more accepting
            if (separationAttempts >= maxSeparationAttempts - 1) {
              console.log(
                `ℹ️ Routes naturally similar (${avgSeparation.toFixed(
                  0
                )}m separation) - this is normal for limited road networks in urban areas. Accepting routes.`
              );
            } else {
              console.log(
                `ℹ️ Routes close (${avgSeparation.toFixed(
                  0
                )}m < ${dynamicMinSeparation}m). Trying alternative (attempt ${
                  separationAttempts + 1
                })...`
              );
              allRoutesValid = false;

              // Try to regenerate route with alternative waypoints for road-following
              let alternativeRoute = await tryAlternativeRouteFromAPI(
                start,
                end,
                route2.type,
                separationAttempts
              );

              if (alternativeRoute && alternativeRoute.length > 10) {
                // Successfully got road-based alternative
                route2.waypoints = alternativeRoute;
                console.log(
                  `✓ Generated alternative road-based route for ${route2.type}`
                );
              } else {
                // Fallback to aggressive geometric separation that guarantees distinctness
                const separationMultiplier = 2.0 + separationAttempts * 1.0; // Much stronger separation
                route2.waypoints = forceRouteSeparationEnhanced(
                  route1.waypoints,
                  route2.waypoints,
                  start,
                  end,
                  route2.type,
                  separationMultiplier
                );
                console.log(
                  `✓ Used aggressive geometric separation for ${route2.type} with ${separationMultiplier}x offset`
                );
              }
            }
          } else if (validCheckPoints > 0) {
            console.log(
              `✅ Routes adequately separated - avg separation ${avgSeparation.toFixed(
                0
              )}m > required ${dynamicMinSeparation}m`
            );
          } else {
            console.log(
              `ℹ️ Routes are identical or too short to measure middle separation - accepting as valid`
            );
          }
        }
      }

      if (allRoutesValid) {
        console.log(
          `✅ All routes adequately separated after ${
            separationAttempts + 1
          } attempt(s)`
        );
        break;
      }

      separationAttempts++;
    }

    console.log("\n=== VALIDATING TERRAIN-BASED ROUTES ===");
    routes.forEach((route, idx) => {
      console.log(`Route ${idx + 1} (${route.type}):`);
      console.log(`  - Average elevation: ${route.avgElevation.toFixed(1)}m`);
      console.log(`  - Flood risk level: ${route.floodRisk}`);
      console.log(
        `  - Distance: ${(route.route.distance / 1000).toFixed(1)}km`
      );
      console.log(`  - Waypoints: ${route.waypoints.length} points`);
      if (route.terrainStats) {
        console.log(
          `  - Terrain stats: ${(route.terrainStats.floodedRatio * 100).toFixed(
            1
          )}% flooded, ${(route.terrainStats.safeRatio * 100).toFixed(1)}% safe`
        );
      }

      // Check if route uses OSRM (likely following roads)
      const usesRoads = route.waypoints.length > 10;
      const routeQuality = usesRoads ? "ROAD-BASED ✓" : "GEOMETRIC FALLBACK ⚠️";
      console.log(`  - Route quality: ${routeQuality}`);

      if (!usesRoads) {
        console.warn(
          `    ⚠️ ${route.type} is using geometric fallback - may not follow roads!`
        );
      }
    });

    const riskOrdering: Record<string, number> = {
      safe: 0,
      manageable: 1,
      prone: 2,
    };

    routes.sort((a, b) => {
      const rankA = riskOrdering[a.floodRisk as keyof typeof riskOrdering] ?? 1;
      const rankB = riskOrdering[b.floodRisk as keyof typeof riskOrdering] ?? 1;

      if (rankA !== rankB) {
        return rankA - rankB;
      }

      return (b.avgElevation ?? 0) - (a.avgElevation ?? 0);
    });

    routes.forEach((route) => {
      if (route.floodRisk === "safe") {
        route.type = "safe_terrain";
      } else if (route.floodRisk === "manageable") {
        route.type = "manageable_terrain";
      } else if (route.floodRisk === "prone") {
        route.type = "flood_prone_terrain";
      }
    });

    const hasSafeRoute = routes.some((route) => route.floodRisk === "safe");
    const hasManageableRoute = routes.some(
      (route) => route.floodRisk === "manageable"
    );
    const hasProneRoute = routes.some((route) => route.floodRisk === "prone");

    if (!hasSafeRoute || !hasManageableRoute || !hasProneRoute) {
      const byFloodCoverage = [...routes].sort((a, b) => {
        const ratioA = a.terrainStats?.floodedRatio ?? 1;
        const ratioB = b.terrainStats?.floodedRatio ?? 1;
        return ratioA - ratioB;
      });

      if (!hasSafeRoute && byFloodCoverage.length > 0) {
        byFloodCoverage[0].floodRisk = "safe";
        byFloodCoverage[0].type = "safe_terrain";
      }
      if (!hasProneRoute && byFloodCoverage.length > 0) {
        const last = byFloodCoverage[byFloodCoverage.length - 1];
        last.floodRisk = "prone";
        last.type = "flood_prone_terrain";
      }
      if (!hasManageableRoute && byFloodCoverage.length > 1) {
        const mid = byFloodCoverage[Math.floor(byFloodCoverage.length / 2)];
        mid.floodRisk = "manageable";
        mid.type = "manageable_terrain";
      }
    }

    // FINAL VALIDATION: Ensure routes are truly distinct
    console.log("\n=== FINAL ROUTE DISTINCTNESS VALIDATION ===");
    let finalValidation = true;

    for (let i = 0; i < routes.length; i++) {
      for (let j = i + 1; j < routes.length; j++) {
        const route1 = routes[i];
        const route2 = routes[j];

        // Check START POINT divergence (critical for visual distinction)
        const startSeparationPoints = Math.min(
          20,
          Math.floor(route1.waypoints.length * 0.1)
        ); // First 10% of route
        let startSeparationSum = 0;
        let startValidPoints = 0;

        for (let k = 5; k < startSeparationPoints; k++) {
          // Skip first 5 points (can be same)
          if (route1.waypoints[k] && route2.waypoints[k]) {
            const separation =
              Math.sqrt(
                Math.pow(route1.waypoints[k].lat - route2.waypoints[k].lat, 2) +
                  Math.pow(route1.waypoints[k].lng - route2.waypoints[k].lng, 2)
              ) * 111000;
            startSeparationSum += separation;
            startValidPoints++;
          }
        }

        const avgStartSeparation =
          startValidPoints > 0 ? startSeparationSum / startValidPoints : 0;

        // Check middle section separation
        const mid1 = route1.waypoints[Math.floor(route1.waypoints.length / 2)];
        const mid2 = route2.waypoints[Math.floor(route2.waypoints.length / 2)];

        const midSeparation =
          Math.sqrt(
            Math.pow(mid1.lat - mid2.lat, 2) + Math.pow(mid1.lng - mid2.lng, 2)
          ) * 111000; // meters

        console.log(
          `Final check ${route1.type} ↔ ${
            route2.type
          }: ${avgStartSeparation.toFixed(
            0
          )}m start separation, ${midSeparation.toFixed(0)}m middle separation`
        );

        // FLEXIBLE validation: Allow same start if middle separation is good, OR require start separation if middle is poor
        const hasGoodMiddleSeparation = midSeparation >= 1500; // 1.5km+ middle separation is excellent
        const hasDecentStartSeparation = avgStartSeparation >= 300; // 300m+ start separation is decent

        let needsImprovement = false;
        let reason = "";

        if (hasGoodMiddleSeparation) {
          // If middle separation is excellent (1.5km+), we can accept same start point
          console.log(
            `  ✅ Excellent middle separation (${midSeparation.toFixed(
              0
            )}m) - accepting route despite start overlap`
          );
        } else if (hasDecentStartSeparation && midSeparation >= 800) {
          // If decent start separation + good middle separation
          console.log(
            `  ✅ Good overall separation - start: ${avgStartSeparation.toFixed(
              0
            )}m, middle: ${midSeparation.toFixed(0)}m`
          );
        } else {
          // Need improvement
          needsImprovement = true;
          reason = `Poor separation - start: ${avgStartSeparation.toFixed(
            0
          )}m, middle: ${midSeparation.toFixed(0)}m`;
        }

        if (needsImprovement) {
          console.warn(`⚠️ Route needs improvement: ${reason}`);

          // Check if routes are road-based before force separation
          const route1IsRoadBased = route1.waypoints.length > 50; // Road routes have many waypoints
          const route2IsRoadBased = route2.waypoints.length > 50;

          if (route1IsRoadBased && route2IsRoadBased) {
            console.log(
              `  🔄 Attempting terrain-aware recalculation to reduce overlap for ${route2.type}`
            );

            const avoidanceRoadIds = new Set<string>();
            const referenceStats =
              route1.terrainStats || evaluateTerrainForRoute(route1.waypoints);
            const targetStats =
              route2.terrainStats || evaluateTerrainForRoute(route2.waypoints);

            referenceStats?.usedRoadIds.forEach((id) =>
              avoidanceRoadIds.add(id)
            );
            targetStats?.usedRoadIds.forEach((id) =>
              avoidanceRoadIds.add(id)
            );

            let priorityMode: "safe" | "manageable" | "flood_prone" =
              "manageable";
            if (route2.type === "safe_terrain") {
              priorityMode = "safe";
            } else if (route2.type === "flood_prone_terrain") {
              priorityMode = "flood_prone";
            }

            let recalculated = null as LatLng[] | null;
            try {
              recalculated = await getTerrainAwareRoute(
                start,
                end,
                priorityMode,
                { excludeRoadIds: avoidanceRoadIds }
              );
            } catch (recalcError) {
              console.warn(
                "    ⚠️ Terrain-aware recalculation failed:",
                recalcError
              );
            }

            if (recalculated && recalculated.length > 1) {
              console.log(
                "    ✅ Found alternative road route using terrain index"
              );
              const recalculatedStats = evaluateTerrainForRoute(recalculated);
              route2.waypoints = recalculated;
              route2.avgElevation =
                recalculatedStats?.averageElevation ?? route2.avgElevation;
              route2.floodRisk =
                recalculatedStats?.riskCategory ?? route2.floodRisk;
              route2.terrainStats = recalculatedStats ?? route2.terrainStats ?? null;

              const recalculatedDistance = calculateRouteDistance(recalculated);
              route2.route.distance = Math.round(recalculatedDistance * 1000);
              const speedDivisor =
                priorityMode === "safe"
                  ? 40
                  : priorityMode === "manageable"
                  ? 35
                  : 30;
              route2.route.duration = Math.round(
                (recalculatedDistance / speedDivisor) * 60
              );

              finalValidation = false;
            } else {
              console.log(
                "    ℹ️ Keeping existing road-based route after recalculation attempt"
              );
            }
          } else {
            console.warn(
              `  🔧 Applying force separation (route quality: ${route1.waypoints.length}, ${route2.waypoints.length} waypoints)`
            );
            const forceMultiplier = 4.0; // Very aggressive separation
            route2.waypoints = forceRouteSeparationEnhanced(
              route1.waypoints,
              route2.waypoints,
              start,
              end,
              route2.type,
              forceMultiplier
            );
            finalValidation = false;
          }
        }
      }
    }

    // Check if routes are too similar before finalizing
    if (routes.length >= 2 && areRoutesTooSimilar(routes)) {
      console.log(
        "⚠️ ROUTES TOO SIMILAR - Switching to Safest vs Fastest mode"
      );
      setShowIdenticalTerrainNotification(true);
      setSafestFastestMode(true);

      // Generate safest vs fastest routes instead
      const safestFastestRoutes = await generateSafestFastestRoutes(start, end);
      return safestFastestRoutes;
    }

    console.log(
      `\n=== SUCCESSFULLY GENERATED ${routes.length} SEPARATED TERRAIN-BASED ROUTES ===`
    );
    console.log("Final Route Classification:");
    routes.forEach((route, idx) => {
      console.log(
        `  ${
          idx + 1
        }. ${route.floodRisk.toUpperCase()}: ${route.avgElevation.toFixed(
          0
        )}m avg elevation`
      );
    });
    console.log(
      `Final validation status: ${
        finalValidation ? "✅ DISTINCT" : "⚠️ FORCED SEPARATION APPLIED"
      }`
    );

    setSafestFastestMode(false); // Ensure normal mode if we got distinct routes
    return routes.slice(0, 3);
  };

  const generateFloodRoutes = async (
    start: LatLng,
    end: LatLng
  ): Promise<RouteDetails> => {
    try {
      console.log(
        "🚀 Generating multiple route alternatives with risk analysis..."
      );
      console.log("📍 DEBUG: Input coordinates:");
      console.log(`   Start: lat=${start.lat}, lng=${start.lng}`);
      console.log(`   End: lat=${end.lat}, lng=${end.lng}`);

      // Validate coordinates are within Zamboanga bounds before routing
      if (
        start.lat < 6.8 ||
        start.lat > 7.2 ||
        start.lng < 122.0 ||
        start.lng > 122.3
      ) {
        console.error("❌ Start coordinates outside Zamboanga bounds!");
        throw new Error(
          `Start coordinates (${start.lat}, ${start.lng}) are outside Zamboanga City bounds`
        );
      }

      if (
        end.lat < 6.8 ||
        end.lat > 7.2 ||
        end.lng < 122.0 ||
        end.lng > 122.3
      ) {
        console.error("❌ End coordinates outside Zamboanga bounds!");
        throw new Error(
          `End coordinates (${end.lat}, ${end.lng}) are outside Zamboanga City bounds`
        );
      }

      // Try backend route API first, fallback to OSRM if it fails
      let routes: any[] = [];
      let routeAnalyses: any[] = [];

      try {
        // First try the local routing service on port 8001 (with GeoJSON road data)
        console.log(
          "🚀 Trying local routing service with GeoJSON road data..."
        );
        const localRoute = await getLocalRoutingServiceRoute(start, end);

        // Handle both local routing format and OSRM fallback format
        let waypoints = [];
        let distance = 0;
        let duration = 0;

        if (localRoute && localRoute.route && localRoute.route.length > 0) {
          console.log("✅ Got route from local routing service!");

          // Convert the route points to waypoints format
          waypoints = localRoute.route.map((point: any) => ({
            lat: point.lat,
            lng: point.lng,
          }));
          distance = localRoute.distance || 0;
          duration = localRoute.duration || 0;
        } else if (
          localRoute &&
          localRoute.routes &&
          localRoute.routes.length > 0
        ) {
          console.log(
            `✅ Got ${localRoute.routes.length} route(s) from OSRM fallback service!`
          );

          // Handle OSRM format with multiple routes if available
          if (localRoute.routes.length >= 3) {
            console.log("🎯 Using 3 different OSRM alternative routes");
            // Use the first 3 routes as different alternatives
            const route1 = localRoute.routes[0];
            const route2 = localRoute.routes[1];
            const route3 = localRoute.routes[2];

            // Will be processed separately below for each route type
          } else {
            console.log(
              "⚠️ Only got 1-2 routes, will create variations of the main route"
            );
            // Use first route and create variations
            const route = localRoute.routes[0];
            waypoints = route.geometry.coordinates.map((coord: any) => ({
              lat: coord[1],
              lng: coord[0],
            }));
            distance = (route.distance || 0) / 1000; // Convert from meters to km
            duration = (route.duration || 0) / 60; // Convert from seconds to minutes
          }
        }

        // Create route objects based on available data
        let safeRoute: FloodRoute;
        let manageableRoute: FloodRoute;
        let proneRoute: FloodRoute;

        // Handle multiple OSRM routes if available
        if (localRoute && localRoute.routes && localRoute.routes.length >= 3) {
          console.log("🎯 Using 3 different OSRM alternative routes");

          // Route 1: Safe (best/fastest route)
          const route1 = localRoute.routes[0];
          const waypoints1 = route1.geometry.coordinates.map((coord: any) => ({
            lat: coord[1],
            lng: coord[0],
          }));
          safeRoute = {
            waypoints: waypoints1,
            distance: `${((route1.distance || 0) / 1000).toFixed(1)} km`,
            time: `${((route1.duration || 0) / 60).toFixed(0)} min`,
            riskLevel: "Safe Route",
            floodRisk: "safe",
            color: "#27ae60",
            description: "Recommended safe route (fastest)",
          };

          // Route 2: Manageable (alternative route)
          const route2 = localRoute.routes[1];
          const waypoints2 = route2.geometry.coordinates.map((coord: any) => ({
            lat: coord[1],
            lng: coord[0],
          }));
          manageableRoute = {
            waypoints: waypoints2,
            distance: `${((route2.distance || 0) / 1000).toFixed(1)} km`,
            time: `${((route2.duration || 0) / 60).toFixed(0)} min`,
            riskLevel: "Manageable Risk",
            floodRisk: "manageable",
            color: "#f39c12",
            description: "Alternative route with manageable risk",
          };

          // Route 3: High Risk (third alternative)
          const route3 = localRoute.routes[2];
          const waypoints3 = route3.geometry.coordinates.map((coord: any) => ({
            lat: coord[1],
            lng: coord[0],
          }));
          proneRoute = {
            waypoints: waypoints3,
            distance: `${((route3.distance || 0) / 1000).toFixed(1)} km`,
            time: `${((route3.duration || 0) / 60).toFixed(0)} min`,
            riskLevel: "High Risk",
            floodRisk: "prone",
            color: "#e74c3c",
            description: "High risk alternative route",
          };

          console.log(
            `📍 Using 3 different routes: Safe(${waypoints1.length} pts), Manageable(${waypoints2.length} pts), Prone(${waypoints3.length} pts)`
          );
        } else if (waypoints.length > 0) {
          console.log(
            `📍 Using single route with variations: ${
              waypoints.length
            } waypoints, ${distance.toFixed(1)}km, ${duration.toFixed(0)}min`
          );

          // Create route objects for each risk level with the same waypoints but different styling
          safeRoute = {
            waypoints,
            distance: `${distance.toFixed(1)} km`,
            time: `${duration.toFixed(0)} min`,
            riskLevel: "Safe Route",
            floodRisk: "safe",
            color: "#27ae60",
            description: "Recommended safe route using local road data",
          };

          manageableRoute = {
            waypoints,
            distance: `${distance.toFixed(1)} km`,
            time: `${(duration * 1.2).toFixed(0)} min`,
            riskLevel: "Manageable Risk",
            floodRisk: "manageable",
            color: "#f39c12",
            description: "Alternative route with manageable flood risk",
          };

          proneRoute = {
            waypoints,
            distance: `${distance.toFixed(1)} km`,
            time: `${(duration * 1.5).toFixed(0)} min`,
            riskLevel: "High Risk",
            floodRisk: "prone",
            color: "#e74c3c",
            description: "High risk route - use with caution during floods",
          };
        } else {
          // No valid routes found, continue to fallback
          console.log("❌ No valid routes found from local service");
        }

        // Return routes if we have them
        if (safeRoute && manageableRoute && proneRoute) {
          return {
            safeRoute,
            manageableRoute,
            proneRoute,
            startName: selectedStartLocation?.display_name || "Start Point",
            endName: selectedEndLocation?.display_name || "End Point",
          };
        }

        // Fallback to the original backend service if local routing fails
        console.log(
          "⚠️ Local routing service failed, falling back to backend service..."
        );
        console.log(
          `🌐 Calling route API: ${BACKEND_URL}/route?start=${start.lng},${start.lat}&end=${end.lng},${end.lat}&alternatives=true`
        );

        const controller = new AbortController();
        const timeoutId = setTimeout(() => controller.abort(), 5000); // 5 second timeout

        const routeResponse = await fetch(
          `${BACKEND_URL}/route?start=${start.lng},${start.lat}&end=${end.lng},${end.lat}&alternatives=true`,
          {
            signal: controller.signal,
            headers: {
              "Content-Type": "application/json",
            },
          }
        );

        clearTimeout(timeoutId);

        if (!routeResponse.ok) {
          throw new Error(
            `Route API failed with status: ${routeResponse.status}`
          );
        }

        const routeData = await routeResponse.json();
        console.log("Route API response:", routeData);
        routes = routeData.routes || [];
        routeAnalyses = routeData.analyses || [];

        if (routes.length === 0) {
          throw new Error("No routes found from backend API");
        }

        console.log(`Got ${routes.length} route alternatives from backend API`);
      } catch (backendError) {
        console.warn(
          "Backend route API failed, using OSRM fallback:",
          backendError
        );

        // Fallback to OSRM routing
        try {
          console.log("Attempting fallback to direct OSRM route...");
          const directRoute = await getRouteFromAPI(start, end);
          if (directRoute.length > 0) {
            routes = [directRoute];

            // Generate 2 alternative routes with waypoints for variety
            const alternatives = await getAlternativeRoutesFromAPI(start, end);
            routes = [...routes, ...alternatives.routes].slice(0, 3);
            console.log(
              `Generated ${routes.length} routes using OSRM fallback`
            );
          } else {
            throw new Error("OSRM also returned empty route");
          }
        } catch (osrmError) {
          console.error("OSRM fallback also failed:", osrmError);
          // Use simple direct route as absolute last resort
          routes = [[start, end]];
          console.log("Using simple direct route as last resort");
        }
      }

      // Generate distinct routes using terrain-aware routing
      console.log("Generating 3 distinct routes with terrain-aware routing...");

      // Use terrain-aware routing for different priority modes
      console.log(
        `🚀 Generating terrain-aware routes from ${start.lat},${start.lng} to ${end.lat},${end.lng}`
      );
      console.log(
        `📊 Route bounds check: Start in bounds? ${
          start.lat >= 6.8 &&
          start.lat <= 7.2 &&
          start.lng >= 122.0 &&
          start.lng <= 122.3
        }`
      );
      console.log(
        `📊 Route bounds check: End in bounds? ${
          end.lat >= 6.8 &&
          end.lat <= 7.2 &&
          end.lng >= 122.0 &&
          end.lng <= 122.3
        }`
      );

      // Add timeout wrapper for route calculations to prevent hanging
      const calculateRouteWithTimeout = async (
        start: LatLng,
        end: LatLng,
        profile: string,
        timeoutMs: number = 3000
      ) => {
        try {
          return await Promise.race([
            localRoutingService.calculateRoute(
              start.lat,
              start.lng,
              end.lat,
              end.lng
            ),
            new Promise<never>((_, reject) =>
              setTimeout(
                () =>
                  reject(
                    new Error(`Route calculation timeout after ${timeoutMs}ms`)
                  ),
                timeoutMs
              )
            ),
          ]);
        } catch (error) {
          console.warn(`Route calculation failed for ${profile}:`, error);
          return null;
        }
      };

      console.log(
        "🚀 Attempting terrain-aware route calculations with terrain scoring..."
      );

      const terrainRouteStats: Record<
        "safe" | "manageable" | "flood_prone",
        RouteTerrainStats | null
      > = {
        safe: null,
        manageable: null,
        flood_prone: null,
      };

      const safeTerrainWaypoints = await getTerrainAwareRoute(
        start,
        end,
        "safe",
        { excludeRoadIds: distinctRouteRoadIds }
      );

      if (
        terrainRoadsData &&
        safeTerrainWaypoints &&
        safeTerrainWaypoints.length >= 2
      ) {
        const stats = computeRouteTerrainStats(
          safeTerrainWaypoints,
          terrainRoadsData.features,
          terrainRoadsMetaRef.current,
          terrainSpatialIndexRef.current
        );
        if (stats) {
          terrainRouteStats.safe = stats;
          stats.usedRoadIds.forEach((id) => distinctRouteRoadIds.add(id));
        }
      }

      const manageableTerrainWaypoints = await getTerrainAwareRoute(
        start,
        end,
        "manageable",
        { excludeRoadIds: distinctRouteRoadIds }
      );

      if (
        terrainRoadsData &&
        manageableTerrainWaypoints &&
        manageableTerrainWaypoints.length >= 2
      ) {
        const stats = computeRouteTerrainStats(
          manageableTerrainWaypoints,
          terrainRoadsData.features,
          terrainRoadsMetaRef.current,
          terrainSpatialIndexRef.current
        );
        if (stats) {
          terrainRouteStats.manageable = stats;
          stats.usedRoadIds.forEach((id) => distinctRouteRoadIds.add(id));
        }
      }

      const floodProneTerrainWaypoints = await getTerrainAwareRoute(
        start,
        end,
        "flood_prone",
        { excludeRoadIds: distinctRouteRoadIds }
      );

      if (
        terrainRoadsData &&
        floodProneTerrainWaypoints &&
        floodProneTerrainWaypoints.length >= 2
      ) {
        const stats = computeRouteTerrainStats(
          floodProneTerrainWaypoints,
          terrainRoadsData.features,
          terrainRoadsMetaRef.current,
          terrainSpatialIndexRef.current
        );
        if (stats) {
          terrainRouteStats.flood_prone = stats;
          stats.usedRoadIds.forEach((id) => distinctRouteRoadIds.add(id));
        }
      }

      const terrainCandidates = [
        { routeType: "safe" as const, waypoints: safeTerrainWaypoints },
        {
          routeType: "manageable" as const,
          waypoints: manageableTerrainWaypoints,
        },
        {
          routeType: "flood_prone" as const,
          waypoints: floodProneTerrainWaypoints,
        },
      ].filter(
        (candidate) => candidate.waypoints && candidate.waypoints.length >= 2
      );

      console.log(
        `🧭 Terrain candidates generated: ${terrainCandidates.length}`
      );

      const distinctTerrainCandidates: {
        routeType: "safe" | "manageable" | "flood_prone";
        waypoints: LatLng[];
        forced?: boolean;
      }[] = [];

      for (const candidate of terrainCandidates) {
        let overlappingWith:
          | (typeof distinctTerrainCandidates)[number]
          | null = null;

        for (const existing of distinctTerrainCandidates) {
          const overlap = calculateOverlapRatio(
            existing.waypoints,
            candidate.waypoints
          );
          if (overlap > 0.55) {
            overlappingWith = existing;
            break;
          }
        }

        if (overlappingWith) {
          console.log(
            `⚠️ Terrain candidate for ${candidate.routeType} overlapped ${overlappingWith.routeType}, forcing separation`
          );
          const multiplier =
            candidate.routeType === "manageable"
              ? 1.8
              : candidate.routeType === "flood_prone"
              ? 2.3
              : 1.4;
          const separatedWaypoints = forceRouteSeparationEnhanced(
            overlappingWith.waypoints,
            candidate.waypoints,
            start,
            end,
            candidate.routeType,
            multiplier
          );
          distinctTerrainCandidates.push({
            ...candidate,
            waypoints: separatedWaypoints,
            forced: true,
          });
        } else {
          distinctTerrainCandidates.push(candidate);
        }
      }

      if (distinctTerrainCandidates.length > 0) {
        const enrichedTerrainRoutes = await Promise.all(
          distinctTerrainCandidates.map(async (candidate) => {
            const distanceKm = calculateRouteDistance(candidate.waypoints);
            const analysis = await analyzeRouteElevation(candidate.waypoints);
            const elevationData = new Map<string, number>();
            const rawRisk = calculateDetailedRiskScore(
              candidate.waypoints,
              analysis,
              elevationData
            );

            let normalizedRisk = rawRisk;
            if (candidate.routeType === "safe") {
              normalizedRisk = Math.min(rawRisk, 3.5);
            } else if (candidate.routeType === "manageable") {
              normalizedRisk = Math.max(4.5, Math.min(rawRisk, 6.5));
            } else {
              normalizedRisk = Math.max(7.0, Math.min(rawRisk, 9.0));
            }

            const averageSpeedKmH =
              candidate.routeType === "safe"
                ? 38
                : candidate.routeType === "manageable"
                ? 34
                : 28;

            return {
              geometry: {
                coordinates: candidate.waypoints.map((wp) => [wp.lng, wp.lat]),
              },
              distance: Math.round(distanceKm * 1000),
              duration: Math.max(
                420,
                Math.round((distanceKm / averageSpeedKmH) * 3600)
              ),
              routeType: candidate.routeType,
              riskScore: Number(normalizedRisk.toFixed(2)),
              terrainAnalysis: analysis,
              waypointSource: candidate.forced ? "forced" : "terrain",
            };
          })
        );

        routes = enrichedTerrainRoutes;
        console.log(
          `🛣️ Built ${routes.length} terrain-scored candidate routes from GeoJSON`
        );
      } else {
        console.log(
          "⚠️ No terrain-scored candidates produced, retaining backend routes"
        );
      }

      if (!Array.isArray(routes)) {
        routes = [];
      }

      const fallbackBlueprints = [
        {
          routeType: "safe" as const,
          waypoints: [start, end],
          riskScore: 3.2,
          speed: 36,
        },
        {
          routeType: "manageable" as const,
          waypoints: [
            start,
            clampPointToBounds(
              {
                lat: Math.min(
                  7.04,
                  Math.max(6.88, (start.lat + end.lat) / 2 + 0.006)
                ),
                lng: Math.max(
                  122.03,
                  Math.min(122.12, (start.lng + end.lng) / 2 - 0.02)
                ),
              },
              SAFE_CITY_BOUNDS
            ),
            end,
          ],
          riskScore: 5.8,
          speed: 32,
        },
        {
          routeType: "flood_prone" as const,
          waypoints: [
            start,
            clampPointToBounds(
              {
                lat: Math.max(
                  6.87,
                  Math.min(7.02, (start.lat + end.lat) / 2 - 0.02)
                ),
                lng: Math.max(
                  122.02,
                  Math.min(122.14, (start.lng + end.lng) / 2 - 0.03)
                ),
              },
              SAFE_CITY_BOUNDS
            ),
            end,
          ],
          riskScore: 7.6,
          speed: 26,
        },
      ];

      const existingTypes = new Set(
        routes
          .map((route: any) =>
            typeof route.routeType === "string" ? route.routeType : null
          )
          .filter(Boolean)
      );

      for (const blueprint of fallbackBlueprints) {
        if (existingTypes.has(blueprint.routeType)) {
          continue;
        }

        const distanceKm = calculateRouteDistance(blueprint.waypoints);
        routes.push({
          geometry: {
            coordinates: blueprint.waypoints.map((wp) => [wp.lng, wp.lat]),
          },
          distance: Math.round(distanceKm * 1000),
          duration: Math.max(
            420,
            Math.round((distanceKm / blueprint.speed) * 3600)
          ),
          routeType: blueprint.routeType,
          riskScore: blueprint.riskScore,
          waypointSource: "fallback",
        });
        existingTypes.add(blueprint.routeType);
      }

      console.log(`Generated ${routes.length} terrain-informed routes`);

      if (routes.length > 3) {
        routes = routes.slice(0, 3);
      }

      routes = routes.slice(0, 5);

      // Process each route with DISTINCT risk characteristics
      const processedRoutes = await Promise.all(
        routes.map(async (route: any, index: number) => {
          try {
            console.log(`📍 Analyzing risk for route ${index + 1}...`);

            // Ensure route has proper structure
            let routeCoordinates;
            if (route.geometry && route.geometry.coordinates) {
              routeCoordinates = route.geometry.coordinates;
            } else if (Array.isArray(route) && route.length > 0) {
              // Handle array of coordinate objects
              routeCoordinates = route.map((point: any) => [
                point.lng,
                point.lat,
              ]);
            } else {
              throw new Error(`Invalid route structure for route ${index + 1}`);
            }

            console.log(`🗺️ Route ${index + 1} coordinates:`, {
              totalPoints: routeCoordinates.length,
              firstPoint: routeCoordinates[0],
              lastPoint: routeCoordinates[routeCoordinates.length - 1],
              midPoint:
                routeCoordinates[Math.floor(routeCoordinates.length / 2)],
            });

            // Basic route data with fallback values
            const routeDistance =
              typeof route.distance === "number"
                ? route.distance
                : 5000 + index * 2000;
            const routeDuration =
              typeof route.duration === "number"
                ? route.duration
                : 600 + index * 300;

            // Determine route type and risk score using provided metadata when possible
            let routeType: "safe" | "manageable" | "flood_prone";
            if (
              typeof route.routeType === "string" &&
              (route.routeType === "safe" ||
                route.routeType === "manageable" ||
                route.routeType === "flood_prone")
            ) {
              routeType = route.routeType;
            } else {
              routeType =
                index === 0 ? "safe" : index === 1 ? "manageable" : "flood_prone";
            }

            let riskScore =
              typeof route.riskScore === "number" ? route.riskScore : undefined;

            if (riskScore === undefined) {
              if (routeType === "safe") {
                riskScore = 2.8 + Math.random() * 0.9;
              } else if (routeType === "manageable") {
                riskScore = 4.9 + Math.random() * 1.1;
              } else {
                riskScore = 7.3 + Math.random() * 1.0;
              }
              console.log(
                `ℹ️ Derived ${routeType} risk from fallback range: ${riskScore.toFixed(
                  2
                )}`
              );
            } else {
              console.log(
                `✅ Using provided ${routeType} risk score: ${riskScore.toFixed(2)}`
              );
            }

            return {
              id: index + 1,
              routeType,
              waypoints: routeCoordinates.map((coord: number[]) => ({
                lat: coord[1],
                lng: coord[0],
              })),
              distance: (routeDistance / 1000).toFixed(1),
              duration: Math.ceil(routeDuration / 60),
              riskScore: riskScore, // Distinct risk scores
              warnings: [],
              originalRoute: route,
            };
          } catch (error) {
            console.warn(
              `Failed to process route ${index + 1}, using fallback:`,
              error
            );

            // Create DISTINCT fallback routes
            const cityCenter = { lat: 6.9214, lng: 122.079 };
            const coastalPoint = { lat: 6.9056, lng: 122.0756 };

            let fallbackWaypoints;
            let fallbackRisk;
            let fallbackDistance;

            if (index === 0) {
              // Direct route - safest
              fallbackWaypoints = [start, end];
              fallbackRisk = 3.0;
              fallbackDistance = 5;
            } else if (index === 1) {
              // City center route - manageable
              fallbackWaypoints = [start, cityCenter, end];
              fallbackRisk = 5.5;
              fallbackDistance = 7;
            } else {
              // Coastal route - flood prone
              fallbackWaypoints = [start, coastalPoint, end];
              fallbackRisk = 7.5;
              fallbackDistance = 8;
            }

            return {
              id: index + 1,
              routeType:
                index === 0
                  ? "safe"
                  : index === 1
                  ? "manageable"
                  : "flood_prone",
              waypoints: fallbackWaypoints,
              distance: fallbackDistance.toFixed(1),
              duration: Math.ceil(fallbackDistance * 2), // 2 min per km
              riskScore: fallbackRisk, // Distinct risk scores
              warnings: [`Route ${index + 1}: Using fallback data`],
              originalRoute: route,
            };
          }
        })
      );

      console.log(
        `Processed ${processedRoutes.length} routes, sorting by risk...`
      );

      // Filter out any invalid routes and ensure all have riskScore
      const validRoutes = processedRoutes.filter(
        (route) =>
          route &&
          typeof route.riskScore === "number" &&
          !isNaN(route.riskScore) &&
          route.waypoints &&
          route.waypoints.length >= 2
      );

      if (validRoutes.length === 0) {
        throw new Error("No valid routes generated");
      }

      const distinctRoutes = await enforceDistinctRoutes(start, end, validRoutes);

      // Sort routes by risk score (lowest to highest - safest first)
      const sortedRoutes = [...distinctRoutes].sort((a, b) => {
        const riskA = typeof a.riskScore === "number" ? a.riskScore : 5.0;
        const riskB = typeof b.riskScore === "number" ? b.riskScore : 5.0;
        return riskA - riskB;
      });

      const ensureRouteForType = (
        routeType: "safe" | "manageable" | "flood_prone"
      ) => {
        if (sortedRoutes.some((route) => route.routeType === routeType)) {
          return;
        }

        const referenceRoute = sortedRoutes[0];
        const multiplier =
          routeType === "manageable" ? 1.6 : routeType === "flood_prone" ? 2.0 : 1.2;

        const forcedWaypoints = forceRouteSeparationEnhanced(
          referenceRoute.waypoints,
          referenceRoute.waypoints,
          start,
          end,
          routeType,
          multiplier
        );

        sortedRoutes.push({
          ...referenceRoute,
          id: sortedRoutes.length + 1,
          routeType,
          waypoints: forcedWaypoints,
          riskScore:
            routeType === "safe"
              ? Math.min(referenceRoute.riskScore, 3.2)
              : routeType === "manageable"
              ? referenceRoute.riskScore + 1.5
              : referenceRoute.riskScore + 3,
          warnings: [
            ...referenceRoute.warnings,
            `Generated fallback ${routeType.replace("_", " ")} route for coverage`,
          ],
        });
      };

      ensureRouteForType("safe");
      ensureRouteForType("manageable");
      ensureRouteForType("flood_prone");

      // SMART ROUTE ASSIGNMENT: Safe route should be shortest/fastest
      sortedRoutes.sort((a, b) => {
        // Calculate route distance (rough estimate from waypoint count)
        const aDistance = a.waypoints?.length || 0;
        const bDistance = b.waypoints?.length || 0;

        // Primary sort: shorter routes first (for safe route)
        if (Math.abs(aDistance - bDistance) > 50) {
          return aDistance - bDistance;
        }

        // Secondary sort: lower risk score for similar distances
        return a.riskScore - b.riskScore;
      });

      // FORCE DISTINCT risk levels and ensure proper ordering
      sortedRoutes[0].riskScore = Math.min(3.5, sortedRoutes[0].riskScore); // Force safest
      if (sortedRoutes.length > 1) {
        sortedRoutes[1].riskScore = Math.max(
          4.5,
          Math.min(6.5, sortedRoutes[1].riskScore)
        ); // Force manageable
      }
      if (sortedRoutes.length > 2) {
        sortedRoutes[2].riskScore = Math.max(7.0, sortedRoutes[2].riskScore); // Force flood prone
      }

      // Assign the three main routes for display with GUARANTEED distinct characteristics
      const safeRoute = sortedRoutes[0];
      let midRoute = sortedRoutes[Math.min(1, sortedRoutes.length - 1)];
      let riskRoute = sortedRoutes[Math.min(2, sortedRoutes.length - 1)];

      // CRITICAL FIX: Always use the original distinct routes from generateDistinctRoutes
      // These routes were specifically designed to be different from each other
      console.log(
        "🔧 Ensuring route distinctness using original generated routes..."
      );

      // Map the sorted routes to the original distinct routes by type
      if (routes.length >= 3) {
        // Use the original routes in their intended order for maximum distinctness
        const originalSafeRoute = routes.find(
          (r) => (r as any)?.type === "safe_terrain"
        );
        const originalModerateRoute = routes.find(
          (r) => (r as any)?.type === "manageable_terrain"
        );
        const originalRiskyRoute = routes.find(
          (r) => (r as any)?.type === "flood_prone_terrain"
        );

        if (originalSafeRoute && originalModerateRoute && originalRiskyRoute) {
          console.log(
            "✅ Found all 3 distinct original routes - using them directly"
          );
          safeRoute.waypoints = (originalSafeRoute as any)?.waypoints || [];
          midRoute.waypoints = (originalModerateRoute as any)?.waypoints || [];
          riskRoute.waypoints = (originalRiskyRoute as any)?.waypoints || [];
        } else {
          console.log(
            "⚠️ Some original routes missing, using fallback logic with distinctness check"
          );

          // BETTER FALLBACK: Ensure we don't assign identical routes
          const usedRoutes = new Set<string>();

          // Helper to get route signature for uniqueness checking
          const getRouteSignature = (route: LatLng[]) => {
            if (!route || route.length < 5) return "empty";
            const mid = Math.floor(route.length / 2);
            return `${route[0].lat.toFixed(6)},${route[0].lng.toFixed(
              6
            )}-${route[mid].lat.toFixed(6)},${route[mid].lng.toFixed(
              6
            )}-${route[route.length - 1].lat.toFixed(6)},${route[
              route.length - 1
            ].lng.toFixed(6)}`;
          };

          // Assign routes ensuring distinctness
          for (let i = 0; i < routes.length && i < 3; i++) {
            if (Array.isArray(routes[i]) && routes[i].length > 10) {
              const signature = getRouteSignature(routes[i]);

              if (!usedRoutes.has(signature)) {
                if (!safeRoute.waypoints || safeRoute.waypoints.length < 10) {
                  safeRoute.waypoints = routes[i];
                  usedRoutes.add(signature);
                  console.log(
                    `  Assigned route ${i} to SAFE (${routes[i].length} waypoints)`
                  );
                } else if (
                  !midRoute.waypoints ||
                  midRoute.waypoints.length < 10
                ) {
                  midRoute.waypoints = routes[i];
                  usedRoutes.add(signature);
                  console.log(
                    `  Assigned route ${i} to MANAGEABLE (${routes[i].length} waypoints)`
                  );
                } else if (
                  !riskRoute.waypoints ||
                  riskRoute.waypoints.length < 10
                ) {
                  riskRoute.waypoints = routes[i];
                  usedRoutes.add(signature);
                  console.log(
                    `  Assigned route ${i} to RISK (${routes[i].length} waypoints)`
                  );
                }
              } else {
                console.log(
                  `  Skipped route ${i} - identical to already assigned route`
                );
              }
            }
          }
        }
      }

      // Final check: if routes are still identical, force alternative paths
      // Improved distinctness check: Compare middle sections instead of start/end
      const getMiddleSection = (waypoints: LatLng[], sampleSize = 5) => {
        if (!waypoints || waypoints.length < 10) return waypoints;
        const start = Math.floor(waypoints.length * 0.3); // Start at 30% of route
        const end = Math.floor(waypoints.length * 0.7); // End at 70% of route
        return waypoints.slice(start, start + sampleSize);
      };

      const safeMiddle = getMiddleSection(safeRoute.waypoints);
      const midMiddle = getMiddleSection(midRoute.waypoints);
      const riskMiddle = getMiddleSection(riskRoute.waypoints);

      const safeWaypointsCheck = JSON.stringify(safeMiddle);
      const midWaypointsCheck = JSON.stringify(midMiddle);
      const riskWaypointsCheck = JSON.stringify(riskMiddle);

      // Calculate route separation percentages
      const calculateSeparation = (route1: LatLng[], route2: LatLng[]) => {
        if (!route1 || !route2 || route1.length < 5 || route2.length < 5)
          return 0;
        const samples = Math.min(route1.length, route2.length, 10);
        let separationSum = 0;

        for (let i = 0; i < samples; i++) {
          const idx1 = Math.floor((i / samples) * route1.length);
          const idx2 = Math.floor((i / samples) * route2.length);
          const distance =
            Math.sqrt(
              Math.pow(route1[idx1].lat - route2[idx2].lat, 2) +
                Math.pow(route1[idx1].lng - route2[idx2].lng, 2)
            ) * 111000; // Rough conversion to meters
          separationSum += distance;
        }

        return separationSum / samples;
      };

      const safeMidSeparation = calculateSeparation(
        safeRoute.waypoints,
        midRoute.waypoints
      );
      const safeRiskSeparation = calculateSeparation(
        safeRoute.waypoints,
        riskRoute.waypoints
      );
      const midRiskSeparation = calculateSeparation(
        midRoute.waypoints,
        riskRoute.waypoints
      );

      console.log(`🔍 Route separation analysis:
        Safe ↔ Mid: ${safeMidSeparation.toFixed(0)}m avg separation
        Safe ↔ Risk: ${safeRiskSeparation.toFixed(0)}m avg separation  
        Mid ↔ Risk: ${midRiskSeparation.toFixed(0)}m avg separation`);

      // Only create forced alternatives if routes are REALLY too close (< 500m average separation)
      const minSeparation = Math.min(
        safeMidSeparation,
        safeRiskSeparation,
        midRiskSeparation
      );

      // Check route overlap percentage as well
      const calculateRouteOverlap = (route1: LatLng[], route2: LatLng[]) => {
        if (!route1 || !route2 || route1.length < 5 || route2.length < 5)
          return 0;

        const samplePoints = Math.min(route1.length, route2.length, 20);
        let overlapCount = 0;
        const overlapThreshold = 100; // meters - points closer than this are considered overlapping

        for (let i = 0; i < samplePoints; i++) {
          const idx1 = Math.floor((i / samplePoints) * route1.length);
          const idx2 = Math.floor((i / samplePoints) * route2.length);

          const distance =
            Math.sqrt(
              Math.pow(route1[idx1].lat - route2[idx2].lat, 2) +
                Math.pow(route1[idx1].lng - route2[idx2].lng, 2)
            ) * 111000; // Convert to meters

          if (distance < overlapThreshold) {
            overlapCount++;
          }
        }

        return (overlapCount / samplePoints) * 100;
      };

      // Analyze route overlaps
      const safeVsMid = calculateRouteOverlap(
        safeRoute.waypoints,
        midRoute.waypoints
      );
      const safeVsRisk = calculateRouteOverlap(
        safeRoute.waypoints,
        riskRoute.waypoints
      );
      const midVsRisk = calculateRouteOverlap(
        midRoute.waypoints,
        riskRoute.waypoints
      );

      const maxOverlap = Math.max(safeVsMid, safeVsRisk, midVsRisk);

      console.log(`🔍 Route separation analysis:
        Safe ↔ Mid: ${safeMidSeparation.toFixed(
          0
        )}m avg separation (${safeVsMid.toFixed(1)}% overlap)
        Safe ↔ Risk: ${safeRiskSeparation.toFixed(
          0
        )}m avg separation (${safeVsRisk.toFixed(1)}% overlap)
        Mid ↔ Risk: ${midRiskSeparation.toFixed(
          0
        )}m avg separation (${midVsRisk.toFixed(1)}% overlap)`);

      // Routes need BOTH good distance separation AND low overlap
      // EXTREMELY strict validation - reject routes with >30% overlap or <600m separation
      const needsForcing = minSeparation < 600 || maxOverlap > 30;

      if (needsForcing) {
        console.log(
          `🚨 FORCING ROUTE SEPARATION - Min separation: ${minSeparation.toFixed(
            0
          )}m, Max overlap: ${maxOverlap.toFixed(1)}%`
        );

        // Force EXTREMELY different routes with multiple strategies
        if (safeMidSeparation < 500 || safeVsMid > 30) {
          console.log(
            "  🚨 Creating FORCED alternative for manageable route with extreme diversification..."
          );

          // Try multiple EXTREME strategies for manageable route
          const strategies = [
            // Strategy 1: Far western route
            [
              start,
              {
                lat: (start.lat + end.lat) / 2,
                lng: (start.lng + end.lng) / 2 - 0.08,
              },
              end,
            ],
            // Strategy 2: Northern then western route
            [
              start,
              {
                lat: (start.lat + end.lat) / 2 + 0.05,
                lng: (start.lng + end.lng) / 2 - 0.04,
              },
              end,
            ],
            // Strategy 3: Multiple waypoints for complex route
            [
              start,
              { lat: start.lat + 0.02, lng: start.lng - 0.03 },
              {
                lat: (start.lat + end.lat) / 2,
                lng: (start.lng + end.lng) / 2 - 0.06,
              },
              { lat: end.lat - 0.02, lng: end.lng - 0.03 },
              end,
            ],
          ];

          for (let i = 0; i < strategies.length; i++) {
            const forcedMidRoute = await tryRouteFromAPI(
              strategies[i],
              `Forced Western Strategy ${i + 1}`,
              5000
            );
            if (forcedMidRoute && forcedMidRoute.length > 10) {
              // Verify this route is actually different
              const testOverlap = calculateRouteOverlap(
                safeRoute.waypoints,
                forcedMidRoute
              );
              if (testOverlap < 60) {
                console.log(
                  `  ✅ Strategy ${
                    i + 1
                  } successful - overlap reduced to ${testOverlap.toFixed(1)}%`
                );
                midRoute.waypoints = forcedMidRoute;
                break;
              } else {
                console.log(
                  `  ❌ Strategy ${
                    i + 1
                  } still too similar (${testOverlap.toFixed(1)}% overlap)`
                );
              }
            }
          }
        }

        if (
          safeRiskSeparation < 500 ||
          midRiskSeparation < 500 ||
          safeVsRisk > 30 ||
          midVsRisk > 30
        ) {
          console.log(
            "  🚨 Creating FORCED alternative for risk route with extreme diversification..."
          );

          // Try multiple EXTREME strategies for risk route
          const strategies = [
            // Strategy 1: Far southern coastal route
            [
              start,
              {
                lat: (start.lat + end.lat) / 2 - 0.07,
                lng: (start.lng + end.lng) / 2 - 0.04,
              },
              end,
            ],
            // Strategy 2: Eastern then southern route
            [
              start,
              {
                lat: (start.lat + end.lat) / 2 - 0.03,
                lng: (start.lng + end.lng) / 2 + 0.05,
              },
              end,
            ],
            // Strategy 3: Multiple waypoints for complex coastal route
            [
              start,
              { lat: start.lat - 0.015, lng: start.lng + 0.025 },
              {
                lat: (start.lat + end.lat) / 2 - 0.05,
                lng: (start.lng + end.lng) / 2 - 0.02,
              },
              { lat: end.lat - 0.025, lng: end.lng - 0.015 },
              end,
            ],
          ];

          for (let i = 0; i < strategies.length; i++) {
            const forcedRiskRoute = await tryRouteFromAPI(
              strategies[i],
              `Forced Coastal Strategy ${i + 1}`,
              5000
            );
            if (forcedRiskRoute && forcedRiskRoute.length > 10) {
              // Verify this route is actually different from both safe and mid routes
              const safeOverlap = calculateRouteOverlap(
                safeRoute.waypoints,
                forcedRiskRoute
              );
              const midOverlap = calculateRouteOverlap(
                midRoute.waypoints,
                forcedRiskRoute
              );
              if (safeOverlap < 60 && midOverlap < 60) {
                console.log(
                  `  ✅ Strategy ${
                    i + 1
                  } successful - overlaps: safe=${safeOverlap.toFixed(
                    1
                  )}%, mid=${midOverlap.toFixed(1)}%`
                );
                riskRoute.waypoints = forcedRiskRoute;
                break;
              } else {
                console.log(
                  `  ❌ Strategy ${
                    i + 1
                  } still too similar (safe=${safeOverlap.toFixed(
                    1
                  )}%, mid=${midOverlap.toFixed(1)}%)`
                );
              }
            }
          }
        }
      } else {
        console.log(
          `✅ Preserving road-based routes - Min separation: ${minSeparation.toFixed(
            0
          )}m, Max overlap: ${maxOverlap.toFixed(1)}%`
        );
      }

      // Helper function with FORCED distinct categorization
      const getSafetyInfo = (routeIndex: number, score: number) => {
        if (routeIndex === 0) {
          return { level: "Low Risk", risk: "safe", color: "#27ae60" };
        } else if (routeIndex === 1) {
          return { level: "Medium Risk", risk: "manageable", color: "#f39c12" };
        } else {
          return { level: "High Risk", risk: "prone", color: "#e74c3c" };
        }
      };

      const safeInfo = getSafetyInfo(0, safeRoute.riskScore);
      const midInfo = getSafetyInfo(1, midRoute.riskScore);
      const riskInfo = getSafetyInfo(2, riskRoute.riskScore);

      console.log(
        `Final routes - Safe: ${safeRoute.riskScore.toFixed(
          1
        )}, Mid: ${midRoute.riskScore.toFixed(
          1
        )}, Risk: ${riskRoute.riskScore.toFixed(1)}`
      );

      // FINAL VALIDATION: If routes are still too similar, apply NUCLEAR option
      const finalSafeVsMid = calculateRouteOverlap(
        safeRoute.waypoints,
        midRoute.waypoints
      );
      const finalSafeVsRisk = calculateRouteOverlap(
        safeRoute.waypoints,
        riskRoute.waypoints
      );
      const finalMidVsRisk = calculateRouteOverlap(
        midRoute.waypoints,
        riskRoute.waypoints
      );

      if (finalSafeVsMid > 80 || finalSafeVsRisk > 80 || finalMidVsRisk > 80) {
        console.log(
          "🚨 NUCLEAR OPTION: Routes still too similar, applying extreme forced diversification..."
        );

        // Force EXTREMELY different manageable route (far west)
        const nuclearMidWaypoints = [
          start,
          { lat: start.lat + 0.03, lng: start.lng - 0.1 }, // WAY west
          {
            lat: (start.lat + end.lat) / 2,
            lng: (start.lng + end.lng) / 2 - 0.12,
          }, // VERY far west
          { lat: end.lat + 0.03, lng: end.lng - 0.1 }, // WAY west of end
          end,
        ];

        // Force EXTREMELY different risk route (far south/east)
        const nuclearRiskWaypoints = [
          start,
          { lat: start.lat - 0.04, lng: start.lng + 0.08 }, // WAY southeast
          {
            lat: (start.lat + end.lat) / 2 - 0.08,
            lng: (start.lng + end.lng) / 2 + 0.06,
          }, // VERY far southeast
          { lat: end.lat - 0.04, lng: end.lng + 0.08 }, // WAY southeast of end
          end,
        ];

        const nuclearMidRoute = await tryRouteFromAPI(
          nuclearMidWaypoints,
          "NUCLEAR Mid Route",
          5000
        );
        const nuclearRiskRoute = await tryRouteFromAPI(
          nuclearRiskWaypoints,
          "NUCLEAR Risk Route",
          5000
        );

        if (nuclearMidRoute && nuclearMidRoute.length > 10) {
          midRoute.waypoints = nuclearMidRoute;
          console.log("💥 Applied nuclear mid route");
        }

        if (nuclearRiskRoute && nuclearRiskRoute.length > 10) {
          riskRoute.waypoints = nuclearRiskRoute;
          console.log("💥 Applied nuclear risk route");
        }
      }

      // DEBUG: Log route waypoints to ensure they're different
      console.log(
        "Safe route waypoints:",
        safeRoute.waypoints.length,
        "points"
      );
      console.log(
        "Manageable route waypoints:",
        midRoute.waypoints.length,
        "points"
      );
      console.log(
        "Risk route waypoints:",
        riskRoute.waypoints.length,
        "points"
      );

      console.log("Waypoint distinctness check (middle sections):");
      console.log(
        "  Safe ≈ Mid:",
        JSON.stringify(safeMiddle) === JSON.stringify(midMiddle)
          ? "❌ IDENTICAL"
          : "✅ Different"
      );
      console.log(
        "  Safe ≈ Risk:",
        JSON.stringify(safeMiddle) === JSON.stringify(riskMiddle)
          ? "❌ IDENTICAL"
          : "✅ Different"
      );
      console.log(
        "  Mid ≈ Risk:",
        JSON.stringify(midMiddle) === JSON.stringify(riskMiddle)
          ? "❌ IDENTICAL"
          : "✅ Different"
      );
      const midWaypointsStr = JSON.stringify(midRoute.waypoints);
      const riskWaypointsStr = JSON.stringify(riskRoute.waypoints);
      console.log(
        "  Mid ≈ Risk:",
        midWaypointsStr === riskWaypointsStr ? "❌ IDENTICAL" : "✅ Different"
      );

      if (safeRoute.waypoints.length > 1 && midRoute.waypoints.length > 1) {
        console.log(
          "Safe route start/end:",
          safeRoute.waypoints[0],
          safeRoute.waypoints[safeRoute.waypoints.length - 1]
        );
        console.log(
          "Manageable route start/end:",
          midRoute.waypoints[0],
          midRoute.waypoints[midRoute.waypoints.length - 1]
        );
        console.log(
          "Risk route start/end:",
          riskRoute.waypoints[0],
          riskRoute.waypoints[riskRoute.waypoints.length - 1]
        );
      }

      // Create the route details using enhanced data
      const routeDetails: RouteDetails = {
        safeRoute: {
          waypoints: safeRoute.waypoints,
          distance: safeRoute.distance + " km",
          time: safeRoute.duration + " min",
          floodRisk: safeInfo.risk as any,
          riskLevel: safeInfo.level,
          description: `${safeInfo.level} (Score: ${safeRoute.riskScore.toFixed(
            1
          )}) - ${
            safeRoute.warnings.length > 0
              ? safeRoute.warnings[0]
              : "Recommended safe route"
          }`,
          color: safeInfo.color,
        },
        manageableRoute: {
          waypoints: midRoute.waypoints,
          distance: midRoute.distance + " km",
          time: midRoute.duration + " min",
          floodRisk: midInfo.risk as any,
          riskLevel: midInfo.level,
          description: `${midInfo.level} (Score: ${midRoute.riskScore.toFixed(
            1
          )}) - ${
            midRoute.warnings.length > 0
              ? midRoute.warnings[0]
              : "Alternative route option"
          }`,
          color: midInfo.color,
        },
        proneRoute: {
          waypoints: riskRoute.waypoints,
          distance: riskRoute.distance + " km",
          time: riskRoute.duration + " min",
          floodRisk: riskInfo.risk as any,
          riskLevel: riskInfo.level,
          description: `${riskInfo.level} (Score: ${riskRoute.riskScore.toFixed(
            1
          )}) - ${
            riskRoute.warnings.length > 0
              ? riskRoute.warnings[0]
              : "Use with caution"
          }`,
          color: riskInfo.color,
        },
        startName: selectedStartLocation?.display_name || "Start Point",
        endName: selectedEndLocation?.display_name || "End Point",
      };

      return routeDetails;
    } catch (error) {
      console.error("Error in generateFloodRoutes:", error);

      // Try to get at least one basic route from OSRM directly as fallback
      try {
        console.log("Attempting fallback to direct OSRM route...");
        const basicRoute = await getRouteFromAPI(start, end);

        if (basicRoute && basicRoute.length > 2) {
          const distance = calculateRouteDistance(basicRoute);

          return {
            safeRoute: {
              waypoints: basicRoute,
              distance: distance.toFixed(1) + " km",
              time: Math.round((distance / 40) * 60) + " min",
              floodRisk: "safe",
              riskLevel: "Low Risk",
              description: `Basic safe route - Fallback mode`,
              color: "#27ae60",
            },
            manageableRoute: {
              waypoints: basicRoute,
              distance: distance.toFixed(1) + " km",
              time: Math.round((distance / 35) * 60) + " min",
              floodRisk: "manageable",
              riskLevel: "Medium Risk",
              description: "Same route - API unavailable",
              color: "#f39c12",
            },
            proneRoute: {
              waypoints: basicRoute,
              distance: distance.toFixed(1) + " km",
              time: Math.round((distance / 30) * 60) + " min",
              floodRisk: "prone",
              riskLevel: "High Risk",
              description: "Same route - API unavailable",
              color: "#e74c3c",
            },
            startName: selectedStartLocation?.display_name || "Start Point",
            endName: selectedEndLocation?.display_name || "End Point",
          };
        }
      } catch (fallbackError) {
        console.error("Fallback OSRM route also failed:", fallbackError);
      }

      // Last resort: Create fallback direct route (straight line)
      const directRoute = [start, end];
      const directDistance = calculateRouteDistance(directRoute);

      return {
        safeRoute: {
          waypoints: directRoute,
          distance: directDistance.toFixed(1) + " km",
          time: Math.round((directDistance / 40) * 60) + " min",
          floodRisk: "safe",
          riskLevel: "Low Risk",
          description: `Direct route - All APIs unavailable`,
          color: "#27ae60",
        },
        manageableRoute: {
          waypoints: directRoute,
          distance: (directDistance * 1.1).toFixed(1) + " km",
          time: Math.round(((directDistance * 1.1) / 35) * 60) + " min",
          floodRisk: "manageable",
          riskLevel: "Medium Risk",
          description: "Direct route - All APIs unavailable",
          color: "#f39c12",
        },
        proneRoute: {
          waypoints: directRoute,
          distance: (directDistance * 1.2).toFixed(1) + " km",
          time: Math.round(((directDistance * 1.2) / 30) * 60) + " min",
          floodRisk: "prone",
          riskLevel: "High Risk",
          description: "Direct route - All APIs unavailable",
          color: "#e74c3c",
        },
        startName: selectedStartLocation?.display_name || "Start Point",
        endName: selectedEndLocation?.display_name || "End Point",
      };
    }
  };

  // Educational pathfinding functions
  const showHighRiskRouteFirst = async (routes: any) => {
    if (!mapRef.current) return;

    // Clear any existing route layers
    routeLayersRef.current.forEach((layer) => {
      if (mapRef.current && mapRef.current.hasLayer(layer)) {
        mapRef.current.removeLayer(layer);
      }
    });
    routeLayersRef.current = [];

    // Show only the high-risk (prone) route first in bright red
    if (
      routes.proneRoute &&
      routes.proneRoute.waypoints &&
      routes.proneRoute.waypoints.length >= 2
    ) {
      const highRiskRoute = L.polyline(
        routes.proneRoute.waypoints.map((wp: any) => [wp.lat, wp.lng]),
        {
          color: "#ff0000",
          weight: 8,
          opacity: 0.9,
          className: "educational-high-risk-route",
          dashArray: undefined,
        }
      );

      highRiskRoute.bindTooltip(
        `🚨 HIGH RISK ROUTE<br/>This is what happens without safety planning!<br/>📍 ${routes.proneRoute.distance} • ⏱️ ${routes.proneRoute.time}`,
        {
          permanent: true,
          direction: "center",
          offset: [0, 0],
          className: "educational-tooltip high-risk",
        }
      );

      highRiskRoute.addTo(mapRef.current);
      routeLayersRef.current.push(highRiskRoute);

      // Animate the route drawing
      const waypoints = routes.proneRoute.waypoints.map((wp: any) => [
        wp.lat,
        wp.lng,
      ]);
      await animateRouteDrawing(highRiskRoute, waypoints);
    }
  };

  // NEW FUNCTION: Show high-risk route as overlay without clearing existing routes
  const showHighRiskRouteOverlay = async (routes: any) => {
    if (!mapRef.current) return;

    // DON'T clear existing routes - just add the high-risk route on top
    // Show the high-risk (prone) route as an overlay in bright red
    if (
      routes.proneRoute &&
      routes.proneRoute.waypoints &&
      routes.proneRoute.waypoints.length >= 2
    ) {
      const highRiskRoute = L.polyline(
        routes.proneRoute.waypoints.map((wp: any) => [wp.lat, wp.lng]),
        {
          color: "#ff0000",
          weight: 7,
          opacity: 0.8,
          className: "educational-high-risk-overlay",
          dashArray: "10, 5", // Dashed line to show it's overlaying
        }
      );

      highRiskRoute.bindTooltip(
        `🚨 HIGH RISK ROUTE<br/>Compare with the safe route below!<br/>📍 ${routes.proneRoute.distance} • ⏱️ ${routes.proneRoute.time}`,
        {
          permanent: true,
          direction: "center",
          offset: [0, 0],
          className: "educational-tooltip high-risk-overlay",
        }
      );

      highRiskRoute.addTo(mapRef.current);
      routeLayersRef.current.push(highRiskRoute);

      // Animate the route drawing
      const waypoints = routes.proneRoute.waypoints.map((wp: any) => [
        wp.lat,
        wp.lng,
      ]);
      await animateRouteDrawing(highRiskRoute, waypoints);
    }
  };

  // Animate route drawing for educational effect
  const animateRouteDrawing = (polyline: L.Polyline, waypoints: any[]) => {
    return new Promise<void>((resolve) => {
      let currentIndex = 0;
      const interval = setInterval(() => {
        currentIndex++;
        if (currentIndex >= waypoints.length) {
          clearInterval(interval);
          resolve();
          return;
        }

        // Update polyline to show progress with pulse effect
        const currentWaypoints = waypoints.slice(0, currentIndex + 1);
        polyline.setLatLngs(currentWaypoints);

        // Add subtle pulse effect to show progress
        const element = polyline.getElement() as HTMLElement;
        if (element) {
          element.style.animation = "pulse 0.3s ease-in-out";
          setTimeout(() => {
            if (element) {
              element.style.animation = "";
            }
          }, 300);
        }
      }, 75); // Faster animation: Draw segment every 75ms
    });
  };

  // Animated safe route pathfinding visualization
  const animateSafeRoutePathfinding = async (
    start: LatLng,
    end: LatLng,
    safeRoute: any
  ) => {
    if (!mapRef.current || !safeRoute?.waypoints) return;

    console.log("🎓 Starting safe route pathfinding animation...");
    setPathfindingStep("finding-safe");

    const routeWaypoints = safeRoute.waypoints;

    // Clear any existing route layers first
    routeLayersRef.current.forEach((layer) => {
      if (mapRef.current && mapRef.current.hasLayer(layer)) {
        mapRef.current.removeLayer(layer);
      }
    });
    routeLayersRef.current = [];

    // Create the safe route polyline with all waypoints to follow roads properly
    const routeCoords = routeWaypoints.map((wp: any) => [wp.lat, wp.lng]);
    const safeRoutePolyline = L.polyline(routeCoords, {
      color: "#27ae60",
      weight: 6,
      opacity: 0.9,
      className: "educational-safe-route",
      dashArray: undefined,
    });

    // Add to map first, then bind tooltip after it has coordinates
    safeRoutePolyline.addTo(mapRef.current);
    routeLayersRef.current.push(safeRoutePolyline);

    // Bind tooltip after the polyline is added to map with coordinates
    safeRoutePolyline.bindTooltip(
      `✅ SAFE ROUTE FOUND!<br/>Optimal flood-safe path discovered!<br/>📍 ${safeRoute.distance} • ⏱️ ${safeRoute.time}`,
      {
        permanent: true,
        direction: "center",
        offset: [0, 0],
        className: "educational-tooltip safe-route",
      }
    );

    // Animate the route drawing (same as high-risk route)
    await animateRouteDrawing(safeRoutePolyline, routeCoords);

    // Show final safe path found
    setPathFound(routeWaypoints);
    setPathfindingStep("complete");

    console.log("✅ Safe route pathfinding animation complete!");
  };

  // Original animated pathfinding search visualization (for reference)
  const animatePathfindingSearch = async (
    start: LatLng,
    end: LatLng,
    blockedAreas: LatLng[],
    safeRoute: any
  ) => {
    if (!mapRef.current) return;

    setPathfindingStep("showing-risk");

    // Create search visualization
    const searchNodes: LatLng[] = [];
    const exploredMarkers: L.CircleMarker[] = [];

    // Simulate pathfinding algorithm exploring nodes
    const routeSegments = safeRoute.waypoints || [start, end];

    for (let i = 0; i < routeSegments.length; i++) {
      const node = routeSegments[i];
      searchNodes.push(node);
      setExploredNodes([...searchNodes]);
      setCurrentSearchNode(node);

      // Visual indicator of current search node
      const searchMarker = L.circleMarker([node.lat, node.lng], {
        radius: 8,
        fillColor: "#3498db",
        color: "#2980b9",
        weight: 2,
        opacity: 1,
        fillOpacity: 0.7,
        className: "search-node",
      }).addTo(mapRef.current);

      exploredMarkers.push(searchMarker);
      circleMarkersRef.current.push(searchMarker);

      // Add pause to show the searching process - slower animation
      await new Promise((resolve) => setTimeout(resolve, 800));

      // Change color to show it's been explored
      searchMarker.setStyle({ fillColor: "#95a5a6", color: "#7f8c8d" });
    }

    setCurrentSearchNode(null);
    setPathfindingStep("complete");
  };

  // Draw route on map with DISTINCT visual styling
  const drawRoute = (route: FloodRoute) => {
    if (!mapRef.current) return;

    // Clear existing route layers
    routeLayersRef.current.forEach((layer) => {
      if (mapRef.current && mapRef.current.hasLayer(layer)) {
        mapRef.current.removeLayer(layer);
      }
    });
    routeLayersRef.current = [];

    // DISTINCT styling for each route type
    let routeStyle = {};

    if (route.floodRisk === "safe") {
      // Safe Route: Thick, solid green line
      routeStyle = {
        color: "#27ae60",
        weight: 7,
        opacity: 0.9,
        dashArray: undefined, // Solid line
      };
    } else if (route.floodRisk === "manageable") {
      // Manageable Route: Medium, solid orange line
      routeStyle = {
        color: "#f39c12",
        weight: 5,
        opacity: 0.8,
        dashArray: undefined, // Solid line
      };
    } else {
      // flood-prone
      // Flood-prone Route: Thin, solid red line
      routeStyle = {
        color: "#e74c3c",
        weight: 4,
        opacity: 0.7,
        dashArray: undefined, // Solid line
      };
    }

    console.log(`Drawing ${route.floodRisk} route with style:`, routeStyle);

    // Draw the route as a single polyline with distinct styling
    const polyline = L.polyline(
      route.waypoints.map((wp) => [wp.lat, wp.lng]),
      routeStyle
    ).addTo(mapRef.current);

    let debounceTimer: NodeJS.Timeout;
    polyline.on("mousemove", async (e) => {
      clearTimeout(debounceTimer);
      debounceTimer = setTimeout(async () => {
        const point = e.latlng;
        const elevationData = await getElevationData(point.lat, point.lng);

        if (elevationData) {
          const risk = calculateFloodRisk(
            elevationData.elevation,
            point.lat,
            point.lng
          );
          const riskColor =
            risk === "prone"
              ? "#e74c3c"
              : risk === "manageable"
              ? "#f39c12"
              : "#27ae60";

          polyline
            .bindTooltip(
              `<div style="
              background: white;
              padding: 12px;
              border-radius: 8px;
              border: 2px solid ${riskColor};
              box-shadow: 0 2px 4px rgba(0,0,0,0.1);
              font-family: system-ui, -apple-system, sans-serif;
              min-width: 200px;
            ">
              <div style="color: ${riskColor}; font-weight: 600; font-size: 14px; margin-bottom: 8px;">
                Terrain Data
              </div>
              <div style="margin-bottom: 6px; font-size: 13px;">
                Elevation: ${elevationData.elevation}m
              </div>
              <div style="margin-bottom: 6px; font-size: 13px;">
                Slope: ${elevationData.slope}°
              </div>
              <div style="color: ${riskColor}; font-size: 13px;">
                ${
                  elevationData.elevation < 5
                    ? "High flood risk due to very low elevation"
                    : elevationData.elevation < 15
                    ? "Moderate flood risk at this elevation"
                    : "Lower flood risk at this elevation"
                }
              </div>
            </div>`,
              {
                permanent: false,
                sticky: true,
                direction: "top",
                offset: L.point(0, -5),
                opacity: 1,
                className: "terrain-tooltip",
              }
            )
            .openTooltip();
        }
      }, 50);
    });

    polyline.on("mouseout", () => {
      clearTimeout(debounceTimer);
      polyline.closeTooltip();
    });

    routeLayersRef.current.push(polyline);

    // Fit map to show the route
    const group = new L.FeatureGroup(routeLayersRef.current);
    mapRef.current.fitBounds(group.getBounds().pad(0.1));
  };

  // Handle start location input change
  useEffect(() => {
    console.log(
      `🔍 Start input useEffect triggered: "${startLocationInput}", selected: ${
        selectedStartLocation?.display_name || "none"
      }`
    );

    const searchTimeout = setTimeout(async () => {
      // Don't show suggestions if a location is already selected
      if (selectedStartLocation) {
        console.log(
          `⏹️ Skipping search - start location already selected: ${selectedStartLocation.display_name}`
        );
        setStartSuggestions([]);
        setShowStartSuggestions(false);
        return;
      }

      if (startLocationInput.length >= 3) {
        console.log(
          `🔎 Searching for start locations: "${startLocationInput}"`
        );
        try {
          const suggestions = await searchLocations(startLocationInput);
          console.log(
            `📋 Got ${suggestions.length} start suggestions:`,
            suggestions
          );
          setStartSuggestions(suggestions);
          setShowStartSuggestions(true);
        } catch (error) {
          console.error(`❌ Start location search failed:`, error);
          setStartSuggestions([]);
          setShowStartSuggestions(false);
        }
      } else {
        console.log(
          `⏹️ Start input too short (${startLocationInput.length} chars)`
        );
        setStartSuggestions([]);
        setShowStartSuggestions(false);
      }
    }, 300);

    return () => clearTimeout(searchTimeout);
  }, [startLocationInput, selectedStartLocation]);

  // Handle end location input change
  useEffect(() => {
    console.log(
      `🔍 End input useEffect triggered: "${endLocationInput}", selected: ${
        selectedEndLocation?.display_name || "none"
      }`
    );

    const searchTimeout = setTimeout(async () => {
      // Don't show suggestions if a location is already selected
      if (selectedEndLocation) {
        console.log(
          `⏹️ Skipping search - end location already selected: ${selectedEndLocation.display_name}`
        );
        setEndSuggestions([]);
        setShowEndSuggestions(false);
        return;
      }

      if (endLocationInput.length >= 3) {
        console.log(`🔎 Searching for end locations: "${endLocationInput}"`);
        try {
          const suggestions = await searchLocations(endLocationInput);
          console.log(
            `📋 Got ${suggestions.length} end suggestions:`,
            suggestions
          );
          setEndSuggestions(suggestions);
          setShowEndSuggestions(true);
        } catch (error) {
          console.error(`❌ End location search failed:`, error);
          setEndSuggestions([]);
          setShowEndSuggestions(false);
        }
      } else {
        console.log(
          `⏹️ End input too short (${endLocationInput.length} chars)`
        );
        setEndSuggestions([]);
        setShowEndSuggestions(false);
      }
    }, 300);

    return () => clearTimeout(searchTimeout);
  }, [endLocationInput, selectedEndLocation]);

  // Handle click outside to hide suggestion dropdowns
  useEffect(() => {
    const handleClickOutside = (event: MouseEvent) => {
      const target = event.target as HTMLElement;

      // Check if the click is outside any location input or suggestion dropdown
      if (
        !target.closest("[data-location-input]") &&
        !target.closest("[data-suggestions-dropdown]")
      ) {
        setShowStartSuggestions(false);
        setShowEndSuggestions(false);
      }
    };

    document.addEventListener("mousedown", handleClickOutside);
    return () => {
      document.removeEventListener("mousedown", handleClickOutside);
    };
  }, []);

  // Handle escape key to hide suggestion dropdowns
  useEffect(() => {
    const handleKeyDown = (event: KeyboardEvent) => {
      if (event.key === "Escape") {
        setShowStartSuggestions(false);
        setShowEndSuggestions(false);
      }
    };

    document.addEventListener("keydown", handleKeyDown);
    return () => {
      document.removeEventListener("keydown", handleKeyDown);
    };
  }, []);

  // Enhanced input handlers that clear selection when user starts typing
  const handleStartLocationInputChange = (value: string) => {
    console.log(`🎯 Start input changed: "${value}"`);
    setStartLocationInput(value);
    // Clear selection if user is modifying the input and it doesn't match the selected location
    if (selectedStartLocation && value !== selectedStartLocation.display_name) {
      console.log(`🔄 Clearing start selection because input changed`);
      setSelectedStartLocation(null);
      setStartPoint(null);
      // Clear localStorage immediately when user starts typing something different
      localStorage.removeItem("safepath_start_location");
    }

    // Update localStorage for input value
    if (value) {
      localStorage.setItem("safepath_start_input", value);
    } else {
      localStorage.removeItem("safepath_start_input");
    }
  };

  const handleEndLocationInputChange = (value: string) => {
    console.log(`🎯 End input changed: "${value}"`);
    setEndLocationInput(value);
    // Clear selection if user is modifying the input and it doesn't match the selected location
    if (selectedEndLocation && value !== selectedEndLocation.display_name) {
      console.log(`🔄 Clearing end selection because input changed`);
      setSelectedEndLocation(null);
      setEndPoint(null);
      // Clear localStorage immediately when user starts typing something different
      localStorage.removeItem("safepath_end_location");
    }

    // Update localStorage for input value
    if (value) {
      localStorage.setItem("safepath_end_input", value);
    } else {
      localStorage.removeItem("safepath_end_input");
    }
  };

  const removeDroppedPinMarker = () => {
    if (
      droppedPinMarkerRef.current &&
      mapRef.current &&
      mapRef.current.hasLayer(droppedPinMarkerRef.current)
    ) {
      mapRef.current.removeLayer(droppedPinMarkerRef.current);
    }
    droppedPinMarkerRef.current = null;
  };

  const placeToSuggestion = (place: ZamboangaPlace): LocationSuggestion => ({
    display_name: place.name,
    lat: place.lat.toString(),
    lon: place.lng.toString(),
    place_id: place.id,
    type: place.categoryLabel.toLowerCase().replace(/\s+/g, "_"),
    isLocal: true,
  });

  // Handle selecting start location
  const handleSelectStartLocation = (location: LocationSuggestion) => {
    // Clear existing markers before setting new location
    markersRef.current.forEach((marker) => {
      if (mapRef.current && mapRef.current.hasLayer(marker)) {
        mapRef.current.removeLayer(marker);
      }
    });
    markersRef.current = [];

    setSelectedStartLocation(location);
    setStartLocationInput(location.display_name);
    setStartSuggestions([]);
    setShowStartSuggestions(false);
    setStartPoint({
      lat: parseFloat(location.lat),
      lng: parseFloat(location.lon),
    });
    console.log("Start location selected:", location.display_name);
    removeDroppedPinMarker();
  };

  // Handle selecting end location
  const handleSelectEndLocation = (location: LocationSuggestion) => {
    // Clear existing markers before setting new location
    markersRef.current.forEach((marker) => {
      if (mapRef.current && mapRef.current.hasLayer(marker)) {
        mapRef.current.removeLayer(marker);
      }
    });
    markersRef.current = [];

    setSelectedEndLocation(location);
    setEndLocationInput(location.display_name);
    setEndSuggestions([]);
    setShowEndSuggestions(false);
    setEndPoint({
      lat: parseFloat(location.lat),
      lng: parseFloat(location.lon),
    });
    console.log("End location selected:", location.display_name);
    removeDroppedPinMarker();
  };

  // Handle find route button click
  const handleFindRoute = async () => {
    if (selectedStartLocation && selectedEndLocation) {
      console.log("🔍 DEBUG: Route coordinates check");
      console.log("📍 Start location data:", selectedStartLocation);
      console.log("📍 End location data:", selectedEndLocation);
      console.log("📍 Start point:", startPoint);
      console.log("📍 End point:", endPoint);

      // Validate coordinates are within Zamboanga bounds
      if (
        startPoint &&
        (startPoint.lat < 6.8 ||
          startPoint.lat > 7.2 ||
          startPoint.lng < 122.0 ||
          startPoint.lng > 122.3)
      ) {
        console.error("❌ Start point outside Zamboanga bounds:", startPoint);
        alert(
          "Start location appears to be outside Zamboanga City. Please select a different location."
        );
        return;
      }

      if (
        endPoint &&
        (endPoint.lat < 6.8 ||
          endPoint.lat > 7.2 ||
          endPoint.lng < 122.0 ||
          endPoint.lng > 122.3)
      ) {
        console.error("❌ End point outside Zamboanga bounds:", endPoint);
        alert(
          "End location appears to be outside Zamboanga City. Please select a different location."
        );
        return;
      }

      setShowRoutePlannerModal(false);
      setRouteMode(true);

      // Add markers for start and end points
      if (mapRef.current) {
        const startMarker = L.marker([startPoint!.lat, startPoint!.lng], {
          icon: startIcon,
        })
          .addTo(mapRef.current)
          .bindPopup(
            `Start: ${
              selectedStartLocation.display_name
            }<br/>Coords: ${startPoint!.lat.toFixed(
              6
            )}, ${startPoint!.lng.toFixed(6)}`
          );

        const endMarker = L.marker([endPoint!.lat, endPoint!.lng], {
          icon: endIcon,
        })
          .addTo(mapRef.current)
          .bindPopup(
            `End: ${
              selectedEndLocation.display_name
            }<br/>Coords: ${endPoint!.lat.toFixed(6)}, ${endPoint!.lng.toFixed(
              6
            )}`
          );

        markersRef.current.push(startMarker, endMarker);
      }

      try {
        // Show loading animation
        setIsCalculatingRoutes(true);
        setPathfindingStep("calculating");

        // Generate routes using OSRM
        const routes = await generateFloodRoutes(startPoint!, endPoint!);

        // Pre-cache elevation data for route points
        const elevationCache = new Map<string, TerrainData>();
        const cachePoints = [
          ...routes.safeRoute.waypoints,
          ...routes.manageableRoute.waypoints,
          ...routes.proneRoute.waypoints,
        ];
        const sampleSize = Math.min(30, Math.floor(cachePoints.length / 3));
        const step = Math.max(1, Math.floor(cachePoints.length / sampleSize));

        // Cache elevation data with error handling and reduced frequency
        console.log(
          `Pre-caching elevation data for ${Math.ceil(
            cachePoints.length / step
          )} points...`
        );
        const maxCachePoints = useOfflineMode
          ? 0
          : Math.min(5, Math.ceil(cachePoints.length / step)); // Much more limited API calls

        for (
          let i = 0;
          i < cachePoints.length && i < maxCachePoints * step;
          i += step
        ) {
          try {
            const point = cachePoints[i];
            const key = `${point.lat.toFixed(4)},${point.lng.toFixed(4)}`;
            if (!elevationCacheRef.current.has(key)) {
              const data = await getElevationData(point.lat, point.lng);
              if (data) {
                elevationCacheRef.current.set(key, data);
              }
              // Add longer delay to avoid overwhelming APIs
              if (!useOfflineMode && i > 0) {
                await new Promise((resolve) => setTimeout(resolve, 500)); // Increased delay
              }
            }
          } catch (error) {
            console.warn(`Failed to cache elevation for point ${i}:`, error);
            // Continue with next point even if this one fails
          }
        }
        console.log(
          `Cached elevation data for ${elevationCacheRef.current.size} total points`
        );

        // Function to add hover handlers
        const addHoverHandlers = (polyline: L.Polyline, route: FloodRoute) => {
          let debounceTimer: NodeJS.Timeout;

          polyline.on("mousemove", async (e) => {
            clearTimeout(debounceTimer);
            debounceTimer = setTimeout(async () => {
              try {
                const point = e.latlng;
                const key = `${point.lat.toFixed(4)},${point.lng.toFixed(4)}`;

                let elevationData = elevationCacheRef.current.get(key);
                if (!elevationData) {
                  elevationData = await getElevationData(point.lat, point.lng);
                  if (elevationData)
                    elevationCacheRef.current.set(key, elevationData);
                }

                if (elevationData) {
                  const risk = calculateFloodRisk(
                    elevationData.elevation,
                    point.lat,
                    point.lng
                  );
                  const riskColor =
                    risk === "prone"
                      ? "#e74c3c"
                      : risk === "manageable"
                      ? "#f39c12"
                      : "#27ae60";

                  const isEstimated = useOfflineMode || apiFailureCount > 3;

                  polyline
                    .bindTooltip(
                      `<div style="
                      background: white;
                      padding: 12px;
                      border-radius: 8px;
                      border: 2px solid ${riskColor};
                      box-shadow: 0 2px 4px rgba(0,0,0,0.1);
                      font-family: system-ui, -apple-system, sans-serif;
                      min-width: 200px;
                    ">
                      <div style="color: ${riskColor}; font-weight: 600; font-size: 14px; margin-bottom: 8px;">
                        Terrain Data ${isEstimated ? "(Estimated)" : "(Live)"}
                      </div>
                      <div style="margin-bottom: 6px; font-size: 13px;">
                        Elevation: ${elevationData.elevation}m
                      </div>
                      <div style="margin-bottom: 6px; font-size: 13px;">
                        Slope: ${elevationData.slope}°
                      </div>
                      <div style="color: ${riskColor}; font-size: 13px;">
                        ${
                          elevationData.elevation < 5
                            ? "High flood risk due to very low elevation"
                            : elevationData.elevation < 15
                            ? "Moderate flood risk at this elevation"
                            : "Lower flood risk at this elevation"
                        }
                      </div>
                    </div>`,
                      {
                        permanent: false,
                        sticky: true,
                        direction: "top",
                        offset: L.point(0, -5),
                        opacity: 1,
                        className: "terrain-tooltip",
                      }
                    )
                    .openTooltip();
                }
              } catch (error) {
                console.warn("Error fetching elevation data for hover:", error);
                // Show a simple tooltip without elevation data
                polyline
                  .bindTooltip(
                    `<div style="background: white; padding: 8px; border-radius: 4px;">
                      Terrain data unavailable
                    </div>`,
                    { permanent: false, sticky: true }
                  )
                  .openTooltip();
              }
            }, 50); // Short debounce for smoother updates
          });

          polyline.on("mouseout", () => {
            clearTimeout(debounceTimer);
            polyline.closeTooltip();
          });
        };

        // Draw ALL three routes with animation for better user experience
        const drawAllRoutes = async (routes: RouteDetails) => {
          if (!mapRef.current) return;

          console.log("🎬 Starting animated route drawing...");

          // Clear existing route layers
          routeLayersRef.current.forEach((layer) => {
            if (mapRef.current && mapRef.current.hasLayer(layer)) {
              mapRef.current.removeLayer(layer);
            }
          });
          routeLayersRef.current = [];

          // Validate routes before drawing
          const isValidRoute = (route: any) => {
            return (
              route &&
              route.waypoints &&
              route.waypoints.length >= 2 &&
              route.waypoints.every((wp: any) => wp.lat && wp.lng)
            );
          };

          // Routes to draw in sequential order (safe route first and complete, then others)
          const routesToDraw = [
            { route: routes.safeRoute, label: "Safe Route", priority: 1 },
            {
              route: routes.manageableRoute,
              label: "Medium Risk Route",
              priority: 2,
            },
            { route: routes.proneRoute, label: "High Risk Route", priority: 3 },
          ];

          // Draw each route with animation - no delay since we're doing sequential
          const drawRouteWithAnimation = async (
            route: FloodRoute,
            label: string
          ) => {
            if (!isValidRoute(route)) {
              console.log(`❌ Skipping ${label} - invalid route data`);
              return;
            }

            console.log(`🎨 Drawing ${label}...`, route);
            console.log(`📍 Waypoints:`, route.waypoints);

            // Route styling based on risk level - made more visible
            let routeStyle = {};
            if (route.riskLevel?.toLowerCase().includes("safe")) {
              routeStyle = {
                color: route.color,
                weight: 8, // Increased thickness
                opacity: 1.0,
                dashArray: undefined,
                className: "safe-route",
              };
            } else if (route.riskLevel?.toLowerCase().includes("manageable")) {
              routeStyle = {
                color: route.color,
                weight: 7, // Increased thickness
                opacity: 0.8, // Increased opacity
                dashArray: undefined,
                className: "manageable-route",
              };
            } else {
              routeStyle = {
                color: route.color,
                weight: 6, // Increased thickness
                opacity: 0.7, // Increased opacity
                dashArray: undefined,
                className: "prone-route",
              };
            }

            // Create empty polyline first
            const polyline = L.polyline([], routeStyle).addTo(mapRef.current!);
            routeLayersRef.current.push(polyline);

            // Prepare waypoints for animation
            const waypoints = route.waypoints.map((wp) => [wp.lat, wp.lng]);
            console.log(
              `🎬 Animating ${waypoints.length} waypoints for ${label}`
            );

            if (waypoints.length > 0) {
              // Animate the route drawing
              await animateRouteDrawing(polyline, waypoints);

              // Add tooltip with route information AFTER animation completes
              polyline.bindTooltip(
                `🛣️ ${route.riskLevel}<br/>📍 ${route.distance} • ⏱️ ${route.time}`,
                { permanent: true, direction: "top", offset: [0, -10] }
              );

              // Add hover handlers for terrain information
              addHoverHandlers(polyline, route);

              console.log(`✅ ${label} animation complete`);
            } else {
              console.warn(`⚠️ No waypoints available for ${label}`);
            }
          };

          // Draw routes sequentially - safe route first and complete, then others
          console.log("🎯 Drawing safe route first...");
          await drawRouteWithAnimation(routes.safeRoute, "Safe Route");

          console.log("🎯 Safe route complete! Now drawing other routes...");
          await new Promise((resolve) => setTimeout(resolve, 500)); // Faster pause before other routes

          // Draw the other routes simultaneously after safe route is done
          const otherRoutes = [
            { route: routes.manageableRoute, label: "Medium Risk Route" },
            { route: routes.proneRoute, label: "High Risk Route" },
          ];

          const otherPromises = otherRoutes.map(({ route, label }) =>
            drawRouteWithAnimation(route, label)
          );

          await Promise.all(otherPromises);

          // Fit map to show all routes
          if (routeLayersRef.current.length > 0) {
            const group = new L.FeatureGroup(routeLayersRef.current);
            mapRef.current.fitBounds(group.getBounds().pad(0.1));
          }

          console.log("🎯 All routes drawn with animation!");
        };

        // Animated route pathfinding (now default behavior)
        setIsCalculatingRoutes(false);
        setPathfindingStep("finding-safe");

        // Skip old single route animation - use new drawAllRoutes system instead
        console.log("🛣️ Using new multi-route drawing system...");

        // Step 2: Show other routes as overlays (if educational mode is enabled)
        if (isEducationalMode) {
          console.log(
            "🎓 Educational Mode: Step 2 - Showing high-risk route..."
          );
          setPathfindingStep("showing-risk");
          await showHighRiskRouteOverlay(routes);
          await new Promise((resolve) => setTimeout(resolve, 2000)); // Pause for educational comparison
        }

        // Step 3: Show the final comparison
        console.log(
          "🛣️ Pathfinding Animation: Final step - Showing route comparison..."
        );
        setPathfindingStep("complete");

        // Clear only search visualization nodes, keep routes visible
        circleMarkersRef.current.forEach((marker) => {
          if (mapRef.current && mapRef.current.hasLayer(marker)) {
            mapRef.current.removeLayer(marker);
          }
        });
        circleMarkersRef.current = [];

        // Draw all routes with progressive animation and staggered timing
        await drawAllRoutes(routes);

        setRouteDetails(routes);
      } catch (error) {
        // Turn off loading animation on error
        setIsCalculatingRoutes(false);
        setPathfindingStep("idle");

        console.error("Error generating routes:", error);

        let errorMessage = "Error generating routes. Please try again.";

        if (error instanceof TypeError && error.message.includes("fetch")) {
          errorMessage =
            "Network error: Unable to connect to routing service. Please check your internet connection and try again.";
        } else if (error instanceof Error) {
          if (error.message.includes("No routes found")) {
            errorMessage =
              "No routes found between the selected locations. Please try different locations.";
          } else if (error.message.includes("elevation")) {
            errorMessage =
              "Route generated with limited terrain data. Some features may not be available.";
          }
        }

        // Show user-friendly error message
        alert(errorMessage);

        // Don't show fallback routes to avoid confusion - user should try again
        console.log(
          "Route generation failed - no fallback routes shown to avoid confusion"
        );
      }
    }
  };

  // Use current location for start point
  const useCurrentLocationAsStart = () => {
    if (navigator.geolocation) {
      navigator.geolocation.getCurrentPosition(
        async (pos) => {
          const lat = pos.coords.latitude;
          const lng = pos.coords.longitude;

          // Reverse geocode to get location name
          try {
            const response = await fetch(
              `https://nominatim.openstreetmap.org/reverse?format=json&lat=${lat}&lon=${lng}&addressdetails=1`
            );
            const data = await response.json();

            const locationData: LocationSuggestion = {
              display_name: data.display_name || "Current Location",
              lat: lat.toString(),
              lon: lng.toString(),
              place_id: "current",
            };

            handleSelectStartLocation(locationData);
          } catch (error) {
            // Fallback if reverse geocoding fails
            const locationData: LocationSuggestion = {
              display_name: `Current Location (${lat.toFixed(4)}, ${lng.toFixed(
                4
              )})`,
              lat: lat.toString(),
              lon: lng.toString(),
              place_id: "current",
            };

            handleSelectStartLocation(locationData);
          }
        },
        (error) => {
          alert("Unable to get current location: " + error.message);
        }
      );
    } else {
      alert("Geolocation is not supported by this browser");
    }
  };

  useEffect(() => {
    if (
      autoRoutePendingRef.current &&
      selectedStartLocation &&
      selectedEndLocation &&
      startPoint &&
      endPoint
    ) {
      autoRoutePendingRef.current = false;
      handleFindRoute();
    }
  }, [
    selectedStartLocation,
    selectedEndLocation,
    startPoint,
    endPoint,
    handleFindRoute,
  ]);

  // Handle route selection
  const handleRouteSelection = (routeType: "safe" | "manageable" | "prone") => {
    console.log(`🎯 User selected ${routeType} route`);
    setSelectedRoute(routeType);
    if (routeDetails) {
      const selectedRouteData = routeDetails[routeType + "Route"] as FloodRoute;

      // Log route details for debugging
      console.log(`📍 ${routeType} route details:`, {
        waypointsCount: selectedRouteData.waypoints?.length || 0,
        distance: selectedRouteData.distance,
        floodRisk: selectedRouteData.floodRisk,
        firstPoint: selectedRouteData.waypoints?.[0],
        lastPoint:
          selectedRouteData.waypoints?.[
            selectedRouteData.waypoints?.length - 1
          ],
      });

      drawRoute(selectedRouteData);
    }
  };

  // Define tile layers with working URLs
  const tileLayers: Record<string, TileLayerConfig> = {
    street: {
      url: "https://{s}.tile.openstreetmap.org/{z}/{x}/{y}.png",
      options: {
        maxZoom: 19,
        attribution:
          '&copy; <a href="https://www.openstreetmap.org/copyright">OpenStreetMap</a> contributors',
      },
    },
    terrain: {
      url: "https://{s}.tile.opentopomap.org/{z}/{x}/{y}.png",
      options: {
        maxZoom: 17,
        attribution:
          'Map data: &copy; <a href="https://www.openstreetmap.org/copyright">OpenStreetMap</a> contributors, <a href="http://viewfinderpanoramas.org">SRTM</a> | Map style: &copy; <a href="https://opentopomap.org">OpenTopoMap</a>',
      },
    },
    satellite: {
      url: "https://server.arcgisonline.com/ArcGIS/rest/services/World_Imagery/MapServer/tile/{z}/{y}/{x}",
      options: {
        maxZoom: 18,
        attribution:
          "Tiles &copy; Esri &mdash; Source: Esri, i-cubed, USDA, USGS, AEX, GeoEye, Getmapping, Aerogrid, IGN, IGP, UPR-EGP, and the GIS User Community",
      },
    },
    topo: {
      url: "https://tile.thunderforest.com/landscape/{z}/{x}/{y}.png?apikey=6170aad10dfd42a38d4d8c709a536f38",
      options: {
        maxZoom: 18,
        attribution:
          '&copy; <a href="http://www.thunderforest.com/">Thunderforest</a>, &copy; <a href="https://www.openstreetmap.org/copyright">OpenStreetMap</a> contributors',
      },
    },
  };

  // Create clean terrain heatmap overlay
  const createTerrainOverlay = () => {
    if (!mapRef.current) return;

    // Remove existing overlay
    if (terrainOverlayRef.current) {
      mapRef.current.removeLayer(terrainOverlayRef.current);
    }

    const bounds = mapRef.current.getBounds();
    const zoom = mapRef.current.getZoom();
    const terrainLayer = L.layerGroup();

    // Moderate grid for clean heatmap without excessive overlap
    const gridSize = Math.max(12, Math.min(24, zoom * 2));
    const latStep = (bounds.getNorth() - bounds.getSouth()) / gridSize;
    const lngStep = (bounds.getEast() - bounds.getWest()) / gridSize;

    // Create non-overlapping cells for clean appearance
    for (let i = 0; i < gridSize; i++) {
      for (let j = 0; j < gridSize; j++) {
        const lat = bounds.getSouth() + i * latStep;
        const lng = bounds.getWest() + j * lngStep;

        // Generate realistic elevation based on Zamboanga geography
        const zamboCenterLat = 6.9111;
        const zamboCenterLng = 122.0794;
        const distanceFromCenter = Math.sqrt(
          Math.pow((lat - zamboCenterLat) * 111, 2) +
            Math.pow((lng - zamboCenterLng) * 85, 2)
        );

        // Simulate realistic Zamboanga terrain with smoother transitions
        let elevation = 0;

        // Coastal areas (0-5km) - very low elevation
        if (distanceFromCenter < 5) {
          elevation = 2 + Math.random() * 8 + Math.sin(lat * 20) * 2;
        }
        // Urban/suburban (5-15km) - gentle hills
        else if (distanceFromCenter < 15) {
          elevation =
            10 +
            Math.random() * 25 +
            Math.sin(lat * 15) * Math.cos(lng * 15) * 6;
        }
        // Foothills (15-30km) - moderate elevation
        else if (distanceFromCenter < 30) {
          elevation =
            35 +
            Math.random() * 40 +
            Math.sin(lat * 10) * Math.cos(lng * 10) * 12;
        }
        // Mountains (30km+) - high elevation
        else {
          elevation =
            75 +
            Math.random() * 70 +
            Math.sin(lat * 6) * Math.cos(lng * 6) * 20;
        }

        elevation = Math.max(0, Math.min(200, elevation));

        const color = getElevationColor(elevation);
        const intensity = Math.min(1, elevation / 180);
        const opacity = Math.max(0.2, Math.min(0.5, 0.25 + intensity * 0.25));

        // Create clean, non-overlapping rectangles
        const heatmapRect = L.rectangle(
          [
            [lat, lng],
            [lat + latStep, lng + lngStep],
          ],
          {
            fillColor: color,
            color: color,
            weight: 0,
            fillOpacity: opacity,
            stroke: false,
          }
        );

        // Add hover functionality to show elevation data
        const rectCenterLat = lat + latStep / 2;
        const rectCenterLng = lng + lngStep / 2;

        // Add debounced hover functionality
        let hoverTimeout: NodeJS.Timeout;
        let isTooltipShown = false;

        heatmapRect.on("mouseover", (e) => {
          if (isTooltipShown) return; // Prevent multiple tooltips

          clearTimeout(hoverTimeout);
          hoverTimeout = setTimeout(async () => {
            try {
              // Get real elevation data for this point
              const elevationData = await getElevationData(
                rectCenterLat,
                rectCenterLng
              );

              // Use real data if available, otherwise use simulated data
              const displayElevation = elevationData
                ? elevationData.elevation
                : elevation;
              const slope = elevationData
                ? elevationData.slope
                : calculateSlope(elevation);
              const floodRisk = calculateFloodRisk(
                displayElevation,
                rectCenterLat,
                rectCenterLng
              );
              const riskColor =
                floodRisk === "prone"
                  ? "#e74c3c"
                  : floodRisk === "manageable"
                  ? "#f39c12"
                  : "#27ae60";

              // Only show tooltip if mouse is still over the element
              if (!isTooltipShown) {
                heatmapRect
                  .bindTooltip(
                    `<div style="
                    background: white;
                    padding: 10px;
                    border-radius: 6px;
                    border: 2px solid ${color};
                    box-shadow: 0 2px 6px rgba(0,0,0,0.1);
                    font-family: system-ui, -apple-system, sans-serif;
                    min-width: 180px;
                    max-width: 220px;
                  ">
                    <div style="color: ${color}; font-weight: 600; font-size: 13px; margin-bottom: 6px;">
                      🏔️ Terrain Data ${
                        elevationData
                          ? useOfflineMode || apiFailureCount > 3
                            ? "(Estimated)"
                            : "(Live)"
                          : "(Estimated)"
                      }
                    </div>
                    <div style="margin-bottom: 4px; font-size: 12px;">
                      <strong>Elevation:</strong> ${displayElevation.toFixed(
                        1
                      )}m
                    </div>
                    <div style="margin-bottom: 4px; font-size: 12px;">
                      <strong>Slope:</strong> ${slope}°
                    </div>
                    <div style="color: ${riskColor}; font-size: 11px; margin-top: 6px; padding: 3px 6px; background: ${riskColor}15; border-radius: 3px;">
                      Risk: ${
                        floodRisk === "prone"
                          ? "High"
                          : floodRisk === "manageable"
                          ? "Medium"
                          : "Low"
                      }
                    </div>
                  </div>`,
                    {
                      permanent: false,
                      sticky: false,
                      direction: "top",
                      offset: L.point(0, -5),
                      opacity: 0.95,
                      className: "terrain-tooltip-compact",
                    }
                  )
                  .openTooltip();
                isTooltipShown = true;
              }
            } catch (error) {
              console.warn("Error fetching terrain data for tooltip:", error);

              // Show fallback tooltip with estimated data
              if (!isTooltipShown) {
                const fallbackFloodRisk = calculateFloodRisk(
                  elevation,
                  rectCenterLat,
                  rectCenterLng
                );
                const fallbackRiskColor =
                  fallbackFloodRisk === "prone"
                    ? "#e74c3c"
                    : fallbackFloodRisk === "manageable"
                    ? "#f39c12"
                    : "#27ae60";

                heatmapRect
                  .bindTooltip(
                    `<div style="
                    background: white;
                    padding: 10px;
                    border-radius: 6px;
                    border: 2px solid ${color};
                    box-shadow: 0 2px 6px rgba(0,0,0,0.1);
                    font-family: system-ui, -apple-system, sans-serif;
                    min-width: 180px;
                  ">
                    <div style="color: ${color}; font-weight: 600; font-size: 13px; margin-bottom: 6px;">
                      🏔️ Terrain Data (Estimated)
                    </div>
                    <div style="margin-bottom: 4px; font-size: 12px;">
                      <strong>Elevation:</strong> ~${elevation.toFixed(1)}m
                    </div>
                    <div style="margin-bottom: 4px; font-size: 12px;">
                      <strong>Slope:</strong> ~${calculateSlope(elevation)}°
                    </div>
                    <div style="color: ${fallbackRiskColor}; font-size: 11px; margin-top: 6px; padding: 3px 6px; background: ${fallbackRiskColor}15; border-radius: 3px;">
                      Risk: ${
                        fallbackFloodRisk === "prone"
                          ? "High"
                          : fallbackFloodRisk === "manageable"
                          ? "Medium"
                          : "Low"
                      } (Estimated)
                    </div>
                  </div>`,
                    {
                      permanent: false,
                      sticky: false,
                      direction: "top",
                      offset: L.point(0, -5),
                      opacity: 0.95,
                      className: "terrain-tooltip-compact",
                    }
                  )
                  .openTooltip();
                isTooltipShown = true;
              }
            }
          }, 500); // Longer delay to prevent spam
        });

        heatmapRect.on("mouseout", () => {
          clearTimeout(hoverTimeout);
          if (isTooltipShown) {
            heatmapRect.closeTooltip();
            heatmapRect.unbindTooltip();
            isTooltipShown = false;
          }
        });

        heatmapRect.addTo(terrainLayer);
      }
    }

    terrainOverlayRef.current = terrainLayer;
    terrainLayer.addTo(mapRef.current);
  };

  // Update overlay when map moves (optimized for performance)
  useEffect(() => {
    if (!mapRef.current || !showTerrainOverlay) return;

    let updateTimeout: NodeJS.Timeout;

    const updateOverlay = () => {
      // Debounce updates to avoid excessive re-rendering
      clearTimeout(updateTimeout);
      updateTimeout = setTimeout(() => {
        if (showTerrainOverlay) {
          createTerrainOverlay();
        }
      }, 300);
    };

    mapRef.current.on("moveend", updateOverlay);
    mapRef.current.on("zoomend", updateOverlay);

    return () => {
      clearTimeout(updateTimeout);
      if (mapRef.current) {
        mapRef.current.off("moveend", updateOverlay);
        mapRef.current.off("zoomend", updateOverlay);
      }
    };
  }, [showTerrainOverlay]);

  // Handle terrain overlay toggle
  useEffect(() => {
    if (showTerrainOverlay && mapRef.current) {
      createTerrainOverlay();
    } else if (terrainOverlayRef.current && mapRef.current) {
      mapRef.current.removeLayer(terrainOverlayRef.current);
      terrainOverlayRef.current = null;
    }
  }, [showTerrainOverlay]);

  // Auto-enable terrain overlay when switching to terrain map
  useEffect(() => {
    if (mapLayer === "terrain") {
      setShowTerrainOverlay(true);
    }
  }, [mapLayer]);

  const getElevationData = async (
    lat: number,
    lng: number
  ): Promise<TerrainData | null> => {
    // Check cache first
    const cacheKey = `${lat.toFixed(4)},${lng.toFixed(4)}`;
    if (elevationCacheRef.current.has(cacheKey)) {
      return elevationCacheRef.current.get(cacheKey)!;
    }

    // Helper function to create elevation data from elevation value
    const createElevationData = (
      elevation: number,
      isEstimated: boolean = false
    ): TerrainData => {
      const floodRisk = calculateFloodRisk(elevation, lat, lng);
      const data: TerrainData = {
        elevation: elevation,
        slope: calculateSlope(elevation),
        floodRisk:
          floodRisk === "safe"
            ? "Low"
            : floodRisk === "manageable"
            ? "Medium"
            : "High",
        terrainType: getTerrainType(elevation),
        lat: lat.toFixed(6),
        lng: lng.toFixed(6),
      };

      // Cache the result
      elevationCacheRef.current.set(cacheKey, data);
      return data;
    };

    // Enhanced geographic estimation based on real Zamboanga City terrain
    const getEnhancedGeographicEstimation = (): number => {
      const cityCenter = { lat: 6.9214, lng: 122.079 };
      const distanceFromCenter =
        Math.sqrt(
          Math.pow(lat - cityCenter.lat, 2) + Math.pow(lng - cityCenter.lng, 2)
        ) * 111; // Convert to km

      // Known elevation zones in Zamboanga City
      const knownAreas = [
        // Coastal/port areas - very low elevation
        {
          lat: 6.9167,
          lng: 122.0747,
          radius: 2,
          baseElevation: 3,
          variance: 5,
        },
        // City proper - low elevation
        {
          lat: 6.9214,
          lng: 122.079,
          radius: 3,
          baseElevation: 8,
          variance: 10,
        },
        // Tetuan - slightly elevated
        { lat: 6.93, lng: 122.085, radius: 2, baseElevation: 15, variance: 12 },
        // Tumaga - hilly area
        { lat: 6.91, lng: 122.06, radius: 3, baseElevation: 25, variance: 20 },
        // Putik - elevated residential
        { lat: 6.94, lng: 122.07, radius: 2, baseElevation: 35, variance: 15 },
      ];

      // Check if point is near any known area
      for (const area of knownAreas) {
        const distToArea =
          Math.sqrt(Math.pow(lat - area.lat, 2) + Math.pow(lng - area.lng, 2)) *
          111;

        if (distToArea < area.radius) {
          const influence = 1 - distToArea / area.radius;
          const elevation =
            area.baseElevation +
            (Math.random() - 0.5) * area.variance * influence;
          return Math.max(1, Math.round(elevation));
        }
      }

      // General geographic estimation based on distance from city center
      let estimatedElevation: number;

      if (distanceFromCenter < 2) {
        // Inner city - coastal plains
        estimatedElevation = 3 + Math.random() * 12; // 3-15m
      } else if (distanceFromCenter < 5) {
        // Urban areas - gentle slopes
        estimatedElevation = 8 + Math.random() * 22; // 8-30m
      } else if (distanceFromCenter < 10) {
        // Suburban - rolling hills
        estimatedElevation = 20 + Math.random() * 35; // 20-55m
      } else if (distanceFromCenter < 20) {
        // Rural - hills and ridges
        estimatedElevation = 40 + Math.random() * 60; // 40-100m
      } else {
        // Remote - mountainous
        estimatedElevation = 80 + Math.random() * 120; // 80-200m
      }

      // Add geographic consistency based on coordinates
      const latSeed = Math.sin(lat * 100) * 0.5;
      const lngSeed = Math.cos(lng * 100) * 0.5;
      estimatedElevation += (latSeed + lngSeed) * 15;

      return Math.max(1, Math.round(estimatedElevation));
    };

    // If offline mode is enabled or too many API failures, use geographic estimation immediately
    if (useOfflineMode || apiFailureCount > 2) {
      const estimatedElevation = getEnhancedGeographicEstimation();
      return createElevationData(estimatedElevation, true);
    }

    // Try elevation APIs with better error handling
    try {
      const timeoutMs = 1500; // Reduced timeout for faster fallback

      // Try backend elevation API
      const response = await Promise.race([
        fetch(`http://localhost:8001/elevation?locations=${lat},${lng}`, {
          method: "GET",
          headers: {
            Accept: "application/json",
            "Content-Type": "application/json",
          },
        }),
        new Promise<never>((_, reject) =>
          setTimeout(() => reject(new Error("API timeout")), timeoutMs)
        ),
      ]);

      if (response.ok) {
        const data = await response.json();
        if (data.elevations && data.elevations.length > 0) {
          const elevation = data.elevations[0].elevation;
          if (typeof elevation === "number" && elevation > -500) {
            setApiFailureCount(Math.max(0, apiFailureCount - 1)); // Reduce failure count on success
            return createElevationData(elevation, false);
          }
        }
      }
    } catch (error) {
      console.debug(
        "Backend elevation API failed, using geographic estimation"
      );
      setApiFailureCount((prev) => Math.min(5, prev + 1));
    }

    // Switch to offline mode if too many failures
    if (apiFailureCount >= 3 && !useOfflineMode) {
      console.log("Switching to offline mode due to repeated API failures");
      setUseOfflineMode(true);
    }

    // Always fall back to geographic estimation
    const estimatedElevation = getEnhancedGeographicEstimation();
    return createElevationData(estimatedElevation, true);
  };

  // Helper functions for terrain analysis
  const calculateSlope = (elevation: number): number => {
    // Simplified slope calculation based on elevation
    if (elevation < 10) return Math.floor(Math.random() * 3) + 1;
    if (elevation < 50) return Math.floor(Math.random() * 8) + 2;
    return Math.floor(Math.random() * 15) + 5;
  };

  const getTerrainType = (elevation: number): string => {
    if (elevation < 20) return "Flat/Coastal";
    if (elevation < 100) return "Hills";
    return "Mountains";
  };

  const getElevationColor = (elevation: number): string => {
    // Proper heatmap gradient: Blue (low) → Green → Yellow → Orange → Red (high)
    if (elevation < 10) return "#0066FF"; // Deep blue for coastal/sea level
    if (elevation < 25) return "#0099FF"; // Blue for low plains
    if (elevation < 40) return "#00CCFF"; // Light blue for elevated plains
    if (elevation < 60) return "#00FF99"; // Teal/cyan for low hills
    if (elevation < 80) return "#00FF33"; // Green for hills
    if (elevation < 110) return "#66FF00"; // Yellow-green for higher hills
    if (elevation < 140) return "#CCFF00"; // Yellow for foothills
    if (elevation < 170) return "#FFCC00"; // Orange-yellow for mountains
    if (elevation < 200) return "#FF6600"; // Orange for high mountains
    return "#FF0000"; // Red for peaks
  };

  // Initialize map and controls
  useEffect(() => {
    const map = L.map("map", {
      zoomControl: false, // Disable default zoom control to add it in custom position
    }).setView([6.9111, 122.0794], 13); // Centered on Zamboanga City
    mapRef.current = map;

    // Initialize all tile layers
    Object.keys(tileLayers).forEach((layerName) => {
      layersRef.current[layerName] = L.tileLayer(
        tileLayers[layerName].url,
        tileLayers[layerName].options
      );
    });

    // Add default layer
    layersRef.current[mapLayer].addTo(map);

    // Set map as ready after initialization
    setTimeout(() => setIsMapReady(true), 100);

    // 1. FIRST: Add flood-aware routing button control
    const RoutingBtn = L.Control.extend({
      options: {
        position: "topleft",
      },
      onAdd: function () {
        const btn = L.DomUtil.create("button", "leaflet-control-custom");

        btn.style.background = "#451ae0ff";
        btn.style.border = "2px solid #190fd8ff";
        btn.style.width = "170px";
        btn.style.height = "37px";
        btn.style.cursor = "pointer";
        btn.style.borderRadius = "8px";
        btn.style.display = "flex";
        btn.style.alignItems = "center";
        btn.style.justifyContent = "center";
        btn.style.gap = "6px";
        btn.style.marginTop = "10px";

        const icon = L.DomUtil.create("img", "", btn);
        icon.src = "/icons/circle.png";
        icon.style.width = "24px";
        icon.style.height = "24px";

        const text = L.DomUtil.create("span", "", btn);
        text.innerText = "Flood Routes";
        text.style.fontSize = "14px";
        text.style.color = "#ffffffff";
        text.style.fontWeight = "bold";

        btn.onclick = (e: Event) => {
          console.log("🗺️ Route Planner button clicked - opening modal...");
          e.stopPropagation();
          setShowRoutePlannerModal(true);
          setIsTerrainMode(false);
          console.log(`📋 Modal state: showRoutePlannerModal = true`);
        };

        return btn;
      },
    });
    const routingBtn = new RoutingBtn({ position: "topleft" });
    map.addControl(routingBtn);

    // 2. Add zoom controls
    const zoomControl = new L.Control.Zoom({
      position: "topleft",
    });
    map.addControl(zoomControl);

    // 3. Add collapsible menu button (same as before but removed routing-related parts)
    const CollapsibleMenuBtn = L.Control.extend({
      options: { position: "topleft" },
      onAdd: function () {
        const container = L.DomUtil.create(
          "div",
          "leaflet-bar leaflet-control collapsible-control"
        );

        container.style.background = "transparent";
        container.style.border = "0";
        container.style.boxShadow = "none";
        container.style.overflow = "visible";

        // Main toggle button
        const toggleBtn = L.DomUtil.create(
          "button",
          "leaflet-control-custom",
          container
        );
        toggleBtn.style.cssText = `
            background: #451ae0ff;
            width: 40px;
            height: 40px;
            border-radius: 50%;
            cursor: pointer;
            border: 2px solid #190fd8ff;
            display: flex;
            align-items: center;
            justify-content: center;
            padding: 0;
            box-shadow: 0 0 6px rgba(36, 33, 69, 0.2);
            margin-bottom: 5px;
            outline: none;
          `;

        const toggleIcon = document.createElement("span");
        toggleIcon.innerText = "⋯";
        toggleIcon.style.cssText = `
            color: white;
            font-size: 20px;
            font-weight: bold;
            transform: rotate(90deg);
          `;
        toggleBtn.appendChild(toggleIcon);
        toggleBtn.title = "More Options";

        // Menu container
        const menuContainer = L.DomUtil.create("div", "", container);
        menuContainer.style.cssText = `
            display: none;
            flex-direction: column;
            gap: 5px;
            opacity: 0;
            transform: translateY(-10px);
            transition: all 0.3s ease;
          `;

        let isMenuOpen = false;

        // Helper to style sub-buttons consistently
        const styleSubBtn = (btn) => {
          btn.style.cssText = `
              background: #451ae0ff;
              width: 40px;
              height: 40px;
              border-radius: 50%;
              cursor: pointer;
              border: 2px solid #190fd8ff;
              display: flex;
              align-items: center;
              justify-content: center;
              padding: 0;
              box-shadow: 0 2px 4px rgba(0,0,0,0.2);
              outline: none;
            `;
          btn.addEventListener("focus", () => (btn.style.outline = "none"));
        };

        // 1. Location button
        const locationBtn = L.DomUtil.create(
          "button",
          "leaflet-control-custom",
          menuContainer
        );
        styleSubBtn(locationBtn);
        const locationIcon = document.createElement("img");
        locationIcon.src = "/icons/location.png";
        locationIcon.style.cssText = `
            width: 24px;
            height: 24px;
            filter: brightness(0) invert(1);
          `;
        locationBtn.appendChild(locationIcon);
        locationBtn.title = "Use My Location";

        // 2. Terrain analysis button
        const terrainBtn = L.DomUtil.create(
          "button",
          "leaflet-control-custom",
          menuContainer
        );
        styleSubBtn(terrainBtn);
        const terrainIcon = document.createElement("img");
        terrainIcon.src = "/icons/terrain.png";
        terrainIcon.style.cssText = `
            width: 24px;
            height: 24px;
            filter: brightness(0) invert(1);
          `;
        terrainBtn.appendChild(terrainIcon);
        terrainBtn.title = "Terrain Analysis";

        // 3. Map view toggle button
        const mapViewBtn = L.DomUtil.create(
          "button",
          "leaflet-control-custom",
          menuContainer
        );
        styleSubBtn(mapViewBtn);
        const mapViewIcon = document.createElement("img");
        mapViewIcon.src = "/icons/globe.png";
        mapViewIcon.style.cssText = `width: 24px; height: 24px;`;
        mapViewBtn.appendChild(mapViewIcon);
        mapViewBtn.title = "Toggle Map View";

        // Toggle menu function
        const toggleMenu = () => {
          isMenuOpen = !isMenuOpen;
          if (isMenuOpen) {
            menuContainer.style.display = "flex";
            setTimeout(() => {
              menuContainer.style.opacity = "1";
              menuContainer.style.transform = "translateY(0)";
            }, 10);
            toggleIcon.style.transform = "rotate(90deg) scale(1.1)";
            toggleBtn.style.background = "#5a2ef0ff";
          } else {
            menuContainer.style.opacity = "0";
            menuContainer.style.transform = "translateY(-10px)";
            setTimeout(() => (menuContainer.style.display = "none"), 300);
            toggleIcon.style.transform = "rotate(90deg) scale(1)";
            toggleBtn.style.background = "#451ae0ff";
          }
        };

        // Event handlers
        toggleBtn.onclick = (e) => {
          e.stopPropagation();
          toggleMenu();
        };

        // Location button functionality
        locationBtn.onclick = (e) => {
          e.stopPropagation();
          if (navigator.geolocation) {
            navigator.geolocation.getCurrentPosition((pos) => {
              const latlng = {
                lat: pos.coords.latitude,
                lng: pos.coords.longitude,
              };
              mapRef.current?.setView([latlng.lat, latlng.lng], 15);
            });
          } else {
            alert("Geolocation not supported");
          }
        };

        // Terrain button functionality
        terrainBtn.onclick = (e: Event) => {
          e.stopPropagation();
          setIsTerrainMode((prev) => !prev);
          setRouteMode(false);
        };

        // Map view toggle functionality
        let currentLayerIndex = 0;
        const layers = ["street", "satellite", "topo"];

        mapViewBtn.onclick = (e: Event) => {
          e.stopPropagation();
          currentLayerIndex = (currentLayerIndex + 1) % layers.length;
          const nextLayer = layers[currentLayerIndex];
          setMapLayer(nextLayer);

          const titles = {
            street: "Street Map",
            satellite: "Satellite View",
            topo: "Topographic View",
          };
          mapViewBtn.title = titles[nextLayer] || nextLayer;
        };

        return container;
      },
    });

    const collapsibleMenuBtn = new CollapsibleMenuBtn({ position: "topleft" });
    map.addControl(collapsibleMenuBtn);

    // 4. Add terrain overlay toggle button
    const TerrainOverlayBtn = L.Control.extend({
      options: {
        position: "topright",
      },
      onAdd: function () {
        const btn = L.DomUtil.create(
          "button",
          "leaflet-bar leaflet-control leaflet-control-custom"
        );

        btn.style.cssText = `
            background: #ffffff;
            border: 2px solid #000000;
            width: 160px;
            height: 37px;
            cursor: pointer;
            border-radius: 8px;
            display: flex;
            align-items: center;
            padding: 0 12px;
            gap: 8px;
            margin: 10px;
          `;

        const container = document.createElement("div");
        container.style.cssText = `
            display: flex;
            align-items: center;
            gap: 8px;
            width: 100%;
          `;

        // Add mountain icon
        const icon = document.createElement("img");
        icon.src = "/icons/mountain.png";
        icon.style.cssText = `
            width: 20px;
            height: 20px;
            object-fit: contain;
          `;

        // Add text
        const text = document.createElement("span");
        text.innerText = "Show Terrain";

        // Append elements
        container.appendChild(icon);
        container.appendChild(text);
        btn.appendChild(container);

        btn.onclick = (e: Event) => {
          e.stopPropagation();
          console.log(
            "🎯 Terrain button clicked! Current state:",
            showTerrainOverlay
          );
          setShowTerrainOverlay((prev) => {
            const newState = !prev;
            console.log("🔄 Setting terrain overlay to:", newState);
            text.innerText = newState ? "Hide Terrain" : "Show Terrain";
            btn.style.background = newState ? "#f0f0f0" : "#ffffff";
            return newState;
          });
        };

        return btn;
      },
    });
    const terrainOverlayBtn = new TerrainOverlayBtn();
    map.addControl(terrainOverlayBtn);

    return () => {
      map.remove();
      if (routingControlRef.current) routingControlRef.current.remove();
    };
  }, []);

  useEffect(() => {
    if (!isMapReady || !mapRef.current) {
      return;
    }

    let isCancelled = false;
    const mapInstance = mapRef.current;

    if (!poiLayerRef.current) {
      poiLayerRef.current = L.layerGroup();
    } else {
      poiLayerRef.current.clearLayers();
    }

<<<<<<< HEAD
    poiMarkersRef.current.forEach((marker) => marker.remove());
    poiMarkersRef.current.clear();
    poiPlacesRef.current.clear();

    poiLayerRef.current.addTo(mapInstance);
    mapInstance.off("zoomend", updatePoiVisibility);
    mapInstance.on("zoomend", updatePoiVisibility);
=======
    poiLayerRef.current.addTo(mapInstance);
>>>>>>> 9b6b8a41

    const iconCache = poiIconCacheRef.current;

    const renderPlaceMarker = (place: ZamboangaPlace) => {
      const style = POI_GROUP_STYLES[place.group];
      const cacheKey = place.group;

      if (!iconCache[cacheKey]) {
        iconCache[cacheKey] = L.divIcon({
          className: "zambo-poi-marker",
          html: `<div style="
              width: 32px;
              height: 32px;
              border-radius: 12px;
              background: ${style.color};
              display: flex;
              align-items: center;
              justify-content: center;
              color: #ffffff;
              font-size: 18px;
              border: 2px solid #ffffff;
              box-shadow: 0 4px 10px rgba(0,0,0,0.25);
            ">${style.emoji}</div>`,
          iconSize: [32, 32],
          iconAnchor: [16, 32],
          popupAnchor: [0, -28],
        });
      }

      const marker = L.marker([place.lat, place.lng], {
        icon: iconCache[cacheKey],
        bubblingMouseEvents: false,
      });

      const coordsText = `${place.lat.toFixed(5)}, ${place.lng.toFixed(5)}`;
      const suggestion = placeToSuggestion(place);
      const popupId = Math.random().toString(36).slice(2, 10);
      const setStartId = `poi-set-start-${popupId}`;
      const setEndId = `poi-set-end-${popupId}`;
      const routeId = `poi-route-${popupId}`;

      const badgeHtml = `<div style="
          display: inline-flex;
          align-items: center;
          gap: 6px;
          background: ${style.color};
          color: #ffffff;
          padding: 3px 10px;
          border-radius: 999px;
          font-size: 11px;
          font-weight: 600;
          margin-bottom: 8px;
        ">${style.emoji}<span>${escapeHtml(place.categoryLabel)}</span></div>`;

      const addressHtml = place.address
        ? `<div style="font-size: 12px; color: #374151; margin-bottom: 4px;">${escapeHtml(
            place.address
          )}</div>`
        : "";

      const popupHtml = `
        <div style="min-width: 240px; font-family: system-ui;">
          <div style="font-weight: 600; margin-bottom: 6px; color: #1f2937; font-size: 15px;">
            ${escapeHtml(place.name)}
          </div>
          ${badgeHtml}
          ${addressHtml}
          <div style="font-size: 12px; color: #4b5563; margin-bottom: 10px;">
            ${coordsText}
          </div>
          <div style="display: flex; flex-direction: column; gap: 6px;">
            <button id="${setStartId}" style="background: #22c55e; color: white; border: none; padding: 6px 10px; border-radius: 6px; cursor: pointer; font-size: 13px; font-weight: 600;">
              Set as Start
            </button>
            <button id="${setEndId}" style="background: #ef4444; color: white; border: none; padding: 6px 10px; border-radius: 6px; cursor: pointer; font-size: 13px; font-weight: 600;">
              Set as Destination
            </button>
            <button id="${routeId}" style="background: #2563eb; color: white; border: none; padding: 6px 10px; border-radius: 6px; cursor: pointer; font-size: 13px; font-weight: 600;">
              Route From My Location
            </button>
          </div>
        </div>`;

      marker.bindPopup(popupHtml, {
        autoPan: true,
        closeButton: true,
        className: "poi-popup",
      });

      marker.on("popupopen", () => {
        setActivePlace(place);

        const startBtn = document.getElementById(setStartId);
        const endBtn = document.getElementById(setEndId);
        const routeBtn = document.getElementById(routeId);

        if (startBtn) {
          startBtn.addEventListener("click", () => {
            handleSelectStartLocation(suggestion);
            setRouteMode(false);
            setIsTerrainMode(false);
            setShowRoutePlannerModal(true);
            marker.closePopup();
          });
        }

        if (endBtn) {
          endBtn.addEventListener("click", () => {
            handleSelectEndLocation(suggestion);
            setRouteMode(false);
            setIsTerrainMode(false);
            setShowRoutePlannerModal(true);
            marker.closePopup();
          });
        }

        if (routeBtn) {
          routeBtn.addEventListener("click", () => {
            autoRoutePendingRef.current = true;
            handleSelectEndLocation(suggestion);
            setRouteMode(false);
            setIsTerrainMode(false);
            setShowRoutePlannerModal(false);
            useCurrentLocationAsStart();
            marker.closePopup();
          });
        }
      });

      marker.on("popupclose", () => {
        setActivePlace((current) =>
          current && current.id === place.id ? null : current
        );
      });

<<<<<<< HEAD
      poiMarkersRef.current.set(place.id, marker);
      poiPlacesRef.current.set(place.id, place);

      if (shouldShowPlaceAtZoom(place, mapInstance.getZoom())) {
        poiLayerRef.current?.addLayer(marker);
      }
=======
      poiLayerRef.current?.addLayer(marker);
>>>>>>> 9b6b8a41
    };

    const loadPlaces = async () => {
      setIsLoadingPlaces(true);
      setPlacesError(null);

      try {
        const fetchedPlaces = await fetchZamboangaPlaces();
        if (isCancelled) {
          return;
        }

        setPlaces(fetchedPlaces);
        poiLayerRef.current?.clearLayers();
<<<<<<< HEAD
        poiMarkersRef.current.forEach((marker) => marker.remove());
        poiMarkersRef.current.clear();
        poiPlacesRef.current.clear();

        fetchedPlaces.forEach(renderPlaceMarker);
        updatePoiVisibility();
=======
        fetchedPlaces.forEach(renderPlaceMarker);
>>>>>>> 9b6b8a41

        const usingFallback =
          fetchedPlaces.length > 0 &&
          fetchedPlaces.every((place) => place.source === "fallback");

        if (usingFallback) {
          setPlacesError(
            "Showing a limited set of featured places while the live places service is unreachable."
          );
        }
      } catch (error) {
        if (!isCancelled) {
          console.error("Unable to load Zamboanga places:", error);
          setPlacesError(
            "We couldn't load live place data right now. Try refreshing the map later."
          );
        }
      } finally {
        if (!isCancelled) {
          setIsLoadingPlaces(false);
        }
      }
    };

    loadPlaces();

    return () => {
      isCancelled = true;
<<<<<<< HEAD
      mapInstance.off("zoomend", updatePoiVisibility);
=======
>>>>>>> 9b6b8a41
      if (poiLayerRef.current && mapInstance) {
        mapInstance.removeLayer(poiLayerRef.current);
      }
    };
<<<<<<< HEAD
  }, [isMapReady, shouldShowPlaceAtZoom, updatePoiVisibility]);
=======
  }, [isMapReady]);
>>>>>>> 9b6b8a41

  // Handle layer switching
  useEffect(() => {
    if (!mapRef.current || !layersRef.current) return;

    // Remove current layer
    Object.values(layersRef.current).forEach((layer) => {
      if (mapRef.current!.hasLayer(layer)) {
        mapRef.current!.removeLayer(layer);
      }
    });

    // Add new layer
    layersRef.current[mapLayer].addTo(mapRef.current);
  }, [mapLayer]);

  // Map click handlers for terrain sampling and dropped pins
  useEffect(() => {
    if (!mapRef.current) return;

    const handleMapClick = async (e: L.LeafletMouseEvent) => {
      if (isTerrainMode) {
        // Terrain analysis
        const { lat, lng } = e.latlng;
        const elevationData = await getElevationData(lat, lng);

        if (elevationData) {
          setTerrainData(elevationData);
          setShowTerrainData(true);

          // Add temporary marker with elevation color
          const elevationMarker = L.circleMarker(e.latlng, {
            radius: 8,
            fillColor: getElevationColor(elevationData.elevation),
            color: "#000",
            weight: 2,
            opacity: 1,
            fillOpacity: 0.5,
          }).addTo(mapRef.current!);

          // Remove previous terrain marker if exists
          if (terrainPopupRef.current) {
            mapRef.current!.removeLayer(terrainPopupRef.current);
          }
          terrainPopupRef.current = elevationMarker;
        }
        return;
<<<<<<< HEAD
      }

      if (!mapRef.current) {
        return;
      }

=======
      }

      if (!mapRef.current) {
        return;
      }

>>>>>>> 9b6b8a41
      setActivePlace(null);
      const { lat, lng } = e.latlng;
      removeDroppedPinMarker();

      let locationDetails: ZamboCityLocation | null = null;
      try {
        locationDetails = await getLocationByCoordinates(lat, lng);
      } catch (error) {
        console.error("Error reverse geocoding dropped pin:", error);
      }

      const coordsText = `${lat.toFixed(5)}, ${lng.toFixed(5)}`;
      const displayName =
        locationDetails?.displayName || `Dropped Pin (${coordsText})`;
      const suggestion: LocationSuggestion = {
        display_name: displayName,
        lat: lat.toString(),
        lon: lng.toString(),
        place_id:
          locationDetails?.place_id ||
          `dropped-${lat.toFixed(5)}-${lng.toFixed(5)}-${Date.now()}`,
        type: locationDetails?.type || "dropped_pin",
        isLocal: Boolean(locationDetails),
      };

      const marker = L.marker([lat, lng], {
        icon: droppedPinIcon,
        bubblingMouseEvents: false,
      }).addTo(mapRef.current);

      droppedPinMarkerRef.current = marker;

      const popupId = Math.random().toString(36).slice(2, 10);
      const setStartId = `set-start-${popupId}`;
      const setEndId = `set-end-${popupId}`;
      const routeHereId = `route-here-${popupId}`;

      const popupHtml = `
        <div style="min-width: 220px; font-family: system-ui;">
          <div style="font-weight: 600; margin-bottom: 4px; color: #1f2937;">
            ${escapeHtml(displayName)}
          </div>
          <div style="font-size: 12px; color: #4b5563; margin-bottom: 10px;">
            ${coordsText}
          </div>
          <div style="display: flex; flex-direction: column; gap: 6px;">
            <button id="${setStartId}"
              style="background: #22c55e; color: white; border: none; padding: 6px 10px; border-radius: 6px; cursor: pointer; font-size: 13px; font-weight: 600;">
              Set as Start
            </button>
            <button id="${setEndId}"
              style="background: #ef4444; color: white; border: none; padding: 6px 10px; border-radius: 6px; cursor: pointer; font-size: 13px; font-weight: 600;">
              Set as Destination
            </button>
            <button id="${routeHereId}"
              style="background: #2563eb; color: white; border: none; padding: 6px 10px; border-radius: 6px; cursor: pointer; font-size: 13px; font-weight: 600;">
              Route From My Location
            </button>
          </div>
        </div>`;

      marker.bindPopup(popupHtml, {
        autoPan: true,
        closeButton: true,
        className: "dropped-pin-popup",
      });

      marker.on("popupopen", () => {
        const startBtn = document.getElementById(setStartId);
        const endBtn = document.getElementById(setEndId);
        const routeBtn = document.getElementById(routeHereId);

        if (startBtn) {
          startBtn.addEventListener("click", () => {
            handleSelectStartLocation(suggestion);
            setRouteMode(false);
            setIsTerrainMode(false);
            setShowRoutePlannerModal(true);
            marker.closePopup();
          });
        }

        if (endBtn) {
          endBtn.addEventListener("click", () => {
            handleSelectEndLocation(suggestion);
            setRouteMode(false);
            setIsTerrainMode(false);
            setShowRoutePlannerModal(true);
            marker.closePopup();
          });
        }

        if (routeBtn) {
          routeBtn.addEventListener("click", () => {
            autoRoutePendingRef.current = true;
            handleSelectEndLocation(suggestion);
            setRouteMode(false);
            setIsTerrainMode(false);
            setShowRoutePlannerModal(false);
            useCurrentLocationAsStart();
            marker.closePopup();
          });
        }
      });

      marker.openPopup();
    };

    mapRef.current.on("click", handleMapClick);

    return () => {
      mapRef.current!.off("click", handleMapClick);
    };
  }, [isTerrainMode]);

  // Clear destinations function
  const clearDestinations = () => {
    setSelectedStartLocation(null);
    setSelectedEndLocation(null);
    setStartLocationInput("");
    setEndLocationInput("");
    setStartSuggestions([]);
    setEndSuggestions([]);
    setShowStartSuggestions(false);
    setShowEndSuggestions(false);

    // Clear localStorage
    localStorage.removeItem("safepath_start_location");
    localStorage.removeItem("safepath_end_location");
    localStorage.removeItem("safepath_start_input");
    localStorage.removeItem("safepath_end_input");

    // Clear visual markers from the map
    markersRef.current.forEach((marker) => {
      if (mapRef.current && mapRef.current.hasLayer(marker)) {
        mapRef.current.removeLayer(marker);
      }
    });
    markersRef.current = [];

    // Clear circle markers
    circleMarkersRef.current.forEach((marker) => {
      if (mapRef.current && mapRef.current.hasLayer(marker)) {
        mapRef.current.removeLayer(marker);
      }
    });
    circleMarkersRef.current = [];

    removeDroppedPinMarker();
  };

  // Reset route
  const resetRoute = () => {
    setStartPoint(null);
    setEndPoint(null);
    setRouteDetails(null);
    setShowRouteModal(false);
    setRouteMode(false);
    setSelectedRoute(null);
    setStartLocationInput("");
    setEndLocationInput("");
    setSelectedStartLocation(null);
    setSelectedEndLocation(null);
    setStartSuggestions([]);
    setEndSuggestions([]);
    setShowStartSuggestions(false);
    setShowEndSuggestions(false);

    // Clear markers
    markersRef.current.forEach((marker) => {
      if (mapRef.current && mapRef.current.hasLayer(marker)) {
        mapRef.current.removeLayer(marker);
      }
    });
    markersRef.current = [];

    // Clear circle markers
    circleMarkersRef.current.forEach((marker) => {
      if (mapRef.current && mapRef.current.hasLayer(marker)) {
        mapRef.current.removeLayer(marker);
      }
    });
    circleMarkersRef.current = [];

    // Clear route layers
    routeLayersRef.current.forEach((layer) => {
      if (mapRef.current && mapRef.current.hasLayer(layer)) {
        mapRef.current.removeLayer(layer);
      }
    });
    routeLayersRef.current = [];

    // Clear terrain marker
    if (terrainPopupRef.current) {
      mapRef.current!.removeLayer(terrainPopupRef.current);
      terrainPopupRef.current = null;
    }

    removeDroppedPinMarker();
  };

  const activePlaceStyle = activePlace ? POI_GROUP_STYLES[activePlace.group] : null;

  return (
    <div
      style={{
        padding: "20px",
        maxWidth: "1200px",
        margin: "0 auto",
        position: "relative",
      }}
    >
      {/* CSS for educational mode animations and loading overlay */}
      <style>{`
        @keyframes spin {
          0% { transform: rotate(0deg); }
          100% { transform: rotate(360deg); }
        }
        @keyframes pulse {
          0% { transform: scale(1); opacity: 1; }
          50% { transform: scale(1.2); opacity: 0.7; }
          100% { transform: scale(1); opacity: 1; }
        }
        @keyframes fadeInOut {
          0%, 100% { opacity: 0.4; }
          50% { opacity: 1; }
        }
        @keyframes routeDiscovery {
          0% { transform: translateX(-100px); opacity: 0; }
          50% { opacity: 1; }
          100% { transform: translateX(100px); opacity: 0; }
        }
        .loading-overlay {
          position: fixed;
          top: 0;
          left: 0;
          right: 0;
          bottom: 0;
          background: rgba(0, 0, 0, 0.8);
          backdrop-filter: blur(3px);
          display: flex;
          flex-direction: column;
          align-items: center;
          justify-content: center;
          z-index: 10000;
          border-radius: 0;
        }
        .simple-spinner {
          width: 40px;
          height: 40px;
          border: 3px solid rgba(34, 197, 94, 0.3);
          border-top: 3px solid #22c55e;
          border-radius: 50%;
          animation: spin 0.8s linear infinite;
          margin-bottom: 15px;
        }
        .loading-text {
          color: #ffffff;
          font-size: 1.1rem;
          font-weight: 500;
          margin-bottom: 8px;
          text-align: center;
        }
        .loading-subtitle {
          color: #9ca3af;
          font-size: 0.9rem;
          text-align: center;
          max-width: 300px;
          line-height: 1.4;
        }
      `}</style>

      {/* Simple Loading Animation Overlay */}
      {isCalculatingRoutes && (
        <div className="loading-overlay">
          <div className="simple-spinner"></div>
          <div className="loading-text">
            {pathfindingStep === "calculating" && "🗺️ Calculating Routes"}
            {pathfindingStep === "finding-safe" && "🛡️ Finding Safe Route"}
            {pathfindingStep === "showing-risk" && "⚠️ Analyzing Risk Routes"}
          </div>
          <div className="loading-subtitle">
            {pathfindingStep === "calculating" &&
              "Analyzing flood risks and optimal paths..."}
            {pathfindingStep === "finding-safe" &&
              "Step 1: Discovering safest path with flood protection..."}
            {pathfindingStep === "showing-risk" &&
              "Step 2: Comparing with high-risk alternatives..."}
          </div>
        </div>
      )}

      {/* Offline Mode Indicator */}
      {(useOfflineMode || apiFailureCount > 3) && (
        <div
          style={{
            background: "linear-gradient(135deg, #ffeaa7, #fdcb6e)",
            border: "2px solid #e17055",
            borderRadius: "8px",
            padding: "12px 16px",
            marginBottom: "15px",
            display: "flex",
            alignItems: "center",
            justifyContent: "space-between",
            boxShadow: "0 2px 8px rgba(0,0,0,0.1)",
          }}
        >
          <div style={{ display: "flex", alignItems: "center", gap: "10px" }}>
            <span style={{ fontSize: "20px" }}>📡</span>
            <div>
              <div
                style={{
                  fontWeight: "600",
                  color: "#d63031",
                  marginBottom: "4px",
                }}
              >
                Offline Terrain Mode Active
              </div>
              <div style={{ fontSize: "13px", color: "#636e72" }}>
                Using geographic estimation due to API connectivity issues.
                Elevation data may be less accurate.
              </div>
            </div>
          </div>
          <button
            onClick={() => {
              setUseOfflineMode(false);
              setApiFailureCount(0);
              elevationCacheRef.current.clear();
            }}
            style={{
              background: "#00b894",
              color: "white",
              border: "none",
              borderRadius: "6px",
              padding: "8px 12px",
              cursor: "pointer",
              fontSize: "12px",
              fontWeight: "600",
            }}
            title="Try to reconnect to elevation APIs"
          >
            Retry APIs
          </button>
        </div>
      )}

      <div
        style={{
          marginBottom: "15px",
          display: "flex",
          gap: "10px",
          alignItems: "center",
        }}
      >
        {routeMode && routeDetails && (
          <div
            style={{
              background: "#e3f2fd",
              padding: "8px 12px",
              borderRadius: "4px",
              flexGrow: 1,
            }}
          >
            <p style={{ margin: 0 }}>
              Flood-aware routes from {routeDetails.startName} to{" "}
              {routeDetails.endName}
            </p>
          </div>
        )}

        {isTerrainMode && (
          <div
            style={{
              background: "#f0f8e6",
              display: "flex",
              padding: "8px 12px",
              flexDirection: "column",
              borderRadius: "4px",
              gap: "3px",
              flexGrow: 1,
            }}
          >
            <p style={{ margin: 0 }}>
              Click on the map to analyze terrain elevation
            </p>
          </div>
        )}

        {isEducationalMode && pathfindingStep === "idle" && (
          <div
            style={{
              background: "linear-gradient(135deg, #EEF2FF, #E0E7FF)",
              border: "2px solid #8B5CF6",
              borderRadius: "8px",
              padding: "12px 16px",
              flexGrow: 1,
              display: "flex",
              alignItems: "center",
              gap: "12px",
            }}
          >
            <div style={{ fontSize: "24px" }}>🎓</div>
            <div>
              <div
                style={{
                  fontWeight: "600",
                  color: "#7C3AED",
                  marginBottom: "4px",
                }}
              >
                Educational Mode Enabled
              </div>
              <div style={{ fontSize: "13px", color: "#6366F1" }}>
                Route planning includes detailed comparison of different path
                options and risk analysis.
              </div>
            </div>
          </div>
        )}

        {pathfindingStep !== "idle" && (
          <div
            style={{
              background: "linear-gradient(135deg, #10B981, #059669)",
              color: "white",
              padding: "12px 16px",
              borderRadius: "8px",
              flexGrow: 1,
              display: "flex",
              alignItems: "center",
              gap: "12px",
              boxShadow: "0 2px 8px rgba(16, 185, 129, 0.3)",
            }}
          >
            <div
              style={{
                width: "20px",
                height: "20px",
                border: "2px solid white",
                borderTop: "2px solid transparent",
                borderRadius: "50%",
                animation:
                  pathfindingStep === "calculating"
                    ? "spin 1s linear infinite"
                    : "none",
              }}
            ></div>
            <div>
              <div style={{ fontWeight: "600", marginBottom: "2px" }}>
                🛣️ Route Pathfinding Active
              </div>
              <div style={{ fontSize: "13px", opacity: 0.9 }}>
                {pathfindingStep === "finding-safe" &&
                  "Finding optimal safe route using terrain data..."}
                {pathfindingStep === "showing-risk" &&
                  isEducationalMode &&
                  "Analyzing high-risk flood route for comparison..."}
                {pathfindingStep === "complete" &&
                  "✅ Route analysis complete!"}
              </div>
            </div>
          </div>
        )}

        {(startPoint || endPoint || isTerrainMode || showTerrainOverlay) && (
          <button
            onClick={resetRoute}
            style={{
              background: "#e74c3c",
              color: "white",
              border: "none",
              padding: "8px 16px",
              borderRadius: "4px",
              cursor: "pointer",
              fontWeight: "bold",
            }}
          >
            Clear All
          </button>
        )}
      </div>

      <div style={{ position: "relative" }}>
        {/* Alert Banner */}
        <div
          style={{
            position: "fixed",
            top: 0,
            left: 0,
            right: 0,
            zIndex: 9999,
            borderRadius: "1px 1px 0 0",
            backgroundColor: "#d7913cff",
            overflow: "hidden",
            color: "#000000",
          }}
        >
          <AlertBanner />
        </div>

        <div style={{ position: "relative", marginTop: "60px" }}>
          {isLoadingPlaces && (
            <div
              style={{
                position: "fixed",
                top: "80px",
                left: "20px",
                background: "rgba(37, 99, 235, 0.95)",
                color: "#ffffff",
                padding: "8px 16px",
                borderRadius: "999px",
                fontSize: "13px",
                fontWeight: 600,
                letterSpacing: "0.01em",
                boxShadow: "0 10px 20px rgba(37,99,235,0.35)",
                zIndex: 1100,
              }}
            >
              Loading Zamboanga places…
            </div>
          )}

          {placesError && (
            <div
              style={{
                position: "fixed",
                top: isLoadingPlaces ? "122px" : "80px",
                left: "20px",
                background: "rgba(239, 68, 68, 0.95)",
                color: "#ffffff",
                padding: "10px 16px",
                borderRadius: "12px",
                fontSize: "12px",
                lineHeight: 1.4,
                maxWidth: "280px",
                boxShadow: "0 10px 20px rgba(239,68,68,0.25)",
                zIndex: 1100,
              }}
            >
              {placesError}
            </div>
          )}

          {activePlace && activePlaceStyle && (
            <div
              style={{
                position: "fixed",
                top: "80px",
                right: "20px",
                width: "280px",
                background: "#ffffff",
                borderRadius: "16px",
                boxShadow: "0 20px 35px rgba(15, 23, 42, 0.25)",
                padding: "18px",
                borderTop: `4px solid ${activePlaceStyle.color}`,
                zIndex: 1100,
                fontFamily: "system-ui, -apple-system, sans-serif",
              }}
            >
              <div
                style={{
                  display: "flex",
                  alignItems: "center",
                  gap: "10px",
                  marginBottom: "10px",
                }}
              >
                <div
                  style={{
                    width: "44px",
                    height: "44px",
                    borderRadius: "14px",
                    background: activePlaceStyle.color,
                    display: "flex",
                    alignItems: "center",
                    justifyContent: "center",
                    fontSize: "22px",
                    color: "#ffffff",
                    boxShadow: "0 10px 20px rgba(0,0,0,0.25)",
                  }}
                >
                  {activePlaceStyle.emoji}
                </div>
                <div>
                  <div
                    style={{
                      fontSize: "14px",
                      fontWeight: 700,
                      color: "#1f2937",
                      marginBottom: "2px",
                    }}
                  >
                    {activePlace.name}
                  </div>
                  <div
                    style={{
                      display: "inline-flex",
                      alignItems: "center",
                      gap: "6px",
                      padding: "2px 8px",
                      borderRadius: "999px",
                      fontSize: "11px",
                      fontWeight: 600,
                      color: "#ffffff",
                      background: activePlaceStyle.color,
                    }}
                  >
                    {activePlaceStyle.emoji} {activePlace.categoryLabel}
                  </div>
                </div>
              </div>

              {activePlace.address && (
                <div
                  style={{
                    fontSize: "12px",
                    color: "#4b5563",
                    marginBottom: "8px",
                  }}
                >
                  {activePlace.address}
                </div>
              )}

              <div
                style={{
                  fontSize: "12px",
                  color: "#6b7280",
                  marginBottom: "14px",
                }}
              >
                {activePlace.lat.toFixed(5)}, {activePlace.lng.toFixed(5)}
              </div>

              <div
                style={{
                  display: "flex",
                  flexDirection: "column",
                  gap: "8px",
                }}
              >
                <button
                  style={{
                    background: "#22c55e",
                    color: "#ffffff",
                    border: "none",
                    padding: "8px 12px",
                    borderRadius: "10px",
                    cursor: "pointer",
                    fontSize: "13px",
                    fontWeight: 600,
                  }}
                  onClick={() => {
                    const suggestion = placeToSuggestion(activePlace);
                    handleSelectStartLocation(suggestion);
                    setShowRoutePlannerModal(true);
                    setRouteMode(false);
                    setIsTerrainMode(false);
                  }}
                >
                  Set as Start
                </button>
                <button
                  style={{
                    background: "#ef4444",
                    color: "#ffffff",
                    border: "none",
                    padding: "8px 12px",
                    borderRadius: "10px",
                    cursor: "pointer",
                    fontSize: "13px",
                    fontWeight: 600,
                  }}
                  onClick={() => {
                    const suggestion = placeToSuggestion(activePlace);
                    handleSelectEndLocation(suggestion);
                    setShowRoutePlannerModal(true);
                    setRouteMode(false);
                    setIsTerrainMode(false);
                  }}
                >
                  Set as Destination
                </button>
                <button
                  style={{
                    background: "#2563eb",
                    color: "#ffffff",
                    border: "none",
                    padding: "8px 12px",
                    borderRadius: "10px",
                    cursor: "pointer",
                    fontSize: "13px",
                    fontWeight: 600,
                  }}
                  onClick={() => {
                    const suggestion = placeToSuggestion(activePlace);
                    autoRoutePendingRef.current = true;
                    handleSelectEndLocation(suggestion);
                    setShowRoutePlannerModal(false);
                    setRouteMode(false);
                    setIsTerrainMode(false);
                    useCurrentLocationAsStart();
                  }}
                >
                  Route From My Location
                </button>
              </div>
            </div>
          )}

          <div
            style={{
              position: "fixed",
              top: "80px",
              left: "20px",
              width: "320px",
              zIndex: 1200,
              fontFamily: "system-ui, -apple-system, sans-serif",
            }}
          >
            <div style={{ position: "relative" }}>
              <div
                style={{
                  display: "flex",
                  alignItems: "center",
                  gap: "10px",
                  background: "#ffffff",
                  borderRadius: "999px",
                  padding: "10px 16px",
                  boxShadow: "0 14px 28px rgba(15,23,42,0.22)",
                  border: "1px solid rgba(148, 163, 184, 0.35)",
                }}
              >
                <svg
                  width="18"
                  height="18"
                  viewBox="0 0 24 24"
                  fill="none"
                  stroke="#2563eb"
                  strokeWidth="2"
                  strokeLinecap="round"
                  strokeLinejoin="round"
                >
                  <circle cx="11" cy="11" r="7"></circle>
                  <line x1="16.65" y1="16.65" x2="21" y2="21"></line>
                </svg>
                <input
                  type="text"
                  placeholder="Search places in Zamboanga City"
                  value={mapSearchQuery}
                  onChange={(event) =>
                    handleMapSearchInputChange(event.target.value)
                  }
                  onFocus={handleMapSearchFocus}
                  onBlur={handleMapSearchBlur}
                  style={{
                    flex: 1,
                    border: "none",
                    outline: "none",
                    fontSize: "14px",
                    color: "#1f2937",
                    background: "transparent",
                  }}
                />
                {mapSearchQuery.length > 0 && (
                  <button
                    type="button"
                    onMouseDown={(event) => event.preventDefault()}
                    onClick={() => handleMapSearchInputChange("")}
                    style={{
                      background: "rgba(148, 163, 184, 0.15)",
                      border: "none",
                      width: "26px",
                      height: "26px",
                      borderRadius: "50%",
                      display: "flex",
                      alignItems: "center",
                      justifyContent: "center",
                      cursor: "pointer",
                    }}
                    aria-label="Clear search"
                  >
                    <svg
                      width="14"
                      height="14"
                      viewBox="0 0 24 24"
                      fill="none"
                      stroke="#475569"
                      strokeWidth="2"
                      strokeLinecap="round"
                      strokeLinejoin="round"
                    >
                      <line x1="18" y1="6" x2="6" y2="18"></line>
                      <line x1="6" y1="6" x2="18" y2="18"></line>
                    </svg>
                  </button>
                )}
              </div>

              {showMapSearchResults && (
                <div
                  onMouseDown={(event) => event.preventDefault()}
                  style={{
                    position: "absolute",
                    top: "56px",
                    left: 0,
                    right: 0,
                    background: "#ffffff",
                    borderRadius: "16px",
                    boxShadow: "0 18px 36px rgba(15,23,42,0.25)",
                    border: "1px solid rgba(148, 163, 184, 0.35)",
                    padding: "8px 0",
                    maxHeight: "300px",
                    overflowY: "auto",
                  }}
                >
                  {isSearchingMapLocations && (
                    <div
                      style={{
                        padding: "10px 18px",
                        fontSize: "13px",
                        color: "#475569",
                      }}
                    >
                      Searching updated map data…
                    </div>
                  )}
                  {mapSearchError && (
                    <div
                      style={{
                        padding: "10px 18px",
                        fontSize: "13px",
                        color: "#dc2626",
                      }}
                    >
                      {mapSearchError}
                    </div>
                  )}
                  {!mapSearchError &&
                    !isSearchingMapLocations &&
                    mapSearchResults.length === 0 && (
                      <div
                        style={{
                          padding: "12px 18px",
                          fontSize: "13px",
                          color: "#6b7280",
                        }}
                      >
                        No nearby places found. Try a different name.
                      </div>
                    )}
                  {mapSearchResults.map((result) => {
                    const subtitle = result.type
                      ? result.type.replace(/_/g, " ")
                      : "Location";
                    return (
                      <button
                        key={result.place_id}
                        type="button"
                        onMouseDown={(event) => event.preventDefault()}
                        onClick={() => handleMapSearchResultSelect(result)}
                        style={{
                          width: "100%",
                          padding: "10px 18px",
                          background: "transparent",
                          border: "none",
                          textAlign: "left",
                          cursor: "pointer",
                          display: "flex",
                          flexDirection: "column",
                          gap: "2px",
                        }}
                      >
                        <span
                          style={{
                            fontSize: "14px",
                            color: "#1f2937",
                            fontWeight: 600,
                          }}
                        >
                          {result.display_name}
                        </span>
                        <span
                          style={{
                            fontSize: "12px",
                            color: "#64748b",
                          }}
                        >
                          {subtitle.charAt(0).toUpperCase() + subtitle.slice(1)}
                        </span>
                      </button>
                    );
                  })}
                </div>
              )}
            </div>
          </div>

          {isLoadingPlaces && (
            <div
              style={{
                position: "fixed",
                top: "140px",
                left: "20px",
                background: "rgba(37, 99, 235, 0.95)",
                color: "#ffffff",
                padding: "8px 16px",
                borderRadius: "999px",
                fontSize: "13px",
                fontWeight: 600,
                letterSpacing: "0.01em",
                boxShadow: "0 10px 20px rgba(37,99,235,0.35)",
                zIndex: 1100,
              }}
            >
              Loading Zamboanga places…
            </div>
          )}

          {placesError && (
            <div
              style={{
                position: "fixed",
                top: isLoadingPlaces ? "182px" : "140px",
                left: "20px",
                background: "rgba(239, 68, 68, 0.95)",
                color: "#ffffff",
                padding: "10px 16px",
                borderRadius: "12px",
                fontSize: "12px",
                lineHeight: 1.4,
                maxWidth: "280px",
                boxShadow: "0 10px 20px rgba(239,68,68,0.25)",
                zIndex: 1100,
              }}
            >
              {placesError}
            </div>
          )}

          {activePlace && activePlaceStyle && (
            <div
              style={{
                position: "fixed",
                top: "80px",
                right: "20px",
                width: "280px",
                background: "#ffffff",
                borderRadius: "16px",
                boxShadow: "0 20px 35px rgba(15, 23, 42, 0.25)",
                padding: "18px",
                borderTop: `4px solid ${activePlaceStyle.color}`,
                zIndex: 1100,
                fontFamily: "system-ui, -apple-system, sans-serif",
              }}
            >
              <div
                style={{
                  display: "flex",
                  alignItems: "center",
                  gap: "10px",
                  marginBottom: "10px",
                }}
              >
                <div
                  style={{
                    width: "44px",
                    height: "44px",
                    borderRadius: "14px",
                    background: activePlaceStyle.color,
                    display: "flex",
                    alignItems: "center",
                    justifyContent: "center",
                    fontSize: "22px",
                    color: "#ffffff",
                    boxShadow: "0 10px 20px rgba(0,0,0,0.25)",
                  }}
                >
                  {activePlaceStyle.emoji}
                </div>
                <div>
                  <div
                    style={{
                      fontSize: "14px",
                      fontWeight: 700,
                      color: "#1f2937",
                      marginBottom: "2px",
                    }}
                  >
                    {activePlace.name}
                  </div>
                  <div
                    style={{
                      display: "inline-flex",
                      alignItems: "center",
                      gap: "6px",
                      padding: "2px 8px",
                      borderRadius: "999px",
                      fontSize: "11px",
                      fontWeight: 600,
                      color: "#ffffff",
                      background: activePlaceStyle.color,
                    }}
                  >
                    {activePlaceStyle.emoji} {activePlace.categoryLabel}
                  </div>
                </div>
              </div>

              {activePlace.address && (
                <div
                  style={{
                    fontSize: "12px",
                    color: "#4b5563",
                    marginBottom: "8px",
                  }}
                >
                  {activePlace.address}
                </div>
              )}

              <div
                style={{
                  fontSize: "12px",
                  color: "#6b7280",
                  marginBottom: "14px",
                }}
              >
                {activePlace.lat.toFixed(5)}, {activePlace.lng.toFixed(5)}
              </div>

              <div
                style={{
                  display: "flex",
                  flexDirection: "column",
                  gap: "8px",
                }}
              >
                <button
                  style={{
                    background: "#22c55e",
                    color: "#ffffff",
                    border: "none",
                    padding: "8px 12px",
                    borderRadius: "10px",
                    cursor: "pointer",
                    fontSize: "13px",
                    fontWeight: 600,
                  }}
                  onClick={() => {
                    const suggestion = placeToSuggestion(activePlace);
                    handleSelectStartLocation(suggestion);
                    setShowRoutePlannerModal(true);
                    setRouteMode(false);
                    setIsTerrainMode(false);
                  }}
                >
                  Set as Start
                </button>
                <button
                  style={{
                    background: "#ef4444",
                    color: "#ffffff",
                    border: "none",
                    padding: "8px 12px",
                    borderRadius: "10px",
                    cursor: "pointer",
                    fontSize: "13px",
                    fontWeight: 600,
                  }}
                  onClick={() => {
                    const suggestion = placeToSuggestion(activePlace);
                    handleSelectEndLocation(suggestion);
                    setShowRoutePlannerModal(true);
                    setRouteMode(false);
                    setIsTerrainMode(false);
                  }}
                >
                  Set as Destination
                </button>
                <button
                  style={{
                    background: "#2563eb",
                    color: "#ffffff",
                    border: "none",
                    padding: "8px 12px",
                    borderRadius: "10px",
                    cursor: "pointer",
                    fontSize: "13px",
                    fontWeight: 600,
                  }}
                  onClick={() => {
                    const suggestion = placeToSuggestion(activePlace);
                    autoRoutePendingRef.current = true;
                    handleSelectEndLocation(suggestion);
                    setShowRoutePlannerModal(false);
                    setRouteMode(false);
                    setIsTerrainMode(false);
                    useCurrentLocationAsStart();
                  }}
                >
                  Route From My Location
                </button>
              </div>
            </div>
          )}

          <div
            id="map"
            style={{
              height: "500px",
              width: "100%",
              borderRadius: "10px",
              boxShadow: "0 2px 10px rgba(0,0,0,0.2)",
              marginBottom: "20px",
            }}
          ></div>
        </div>

        {places.length > 0 && (
          <div
            style={{
              position: "fixed",
              bottom: "30px",
              right: activePlace ? "320px" : "20px",
              background: "rgba(17, 24, 39, 0.92)",
              color: "#f9fafb",
              padding: "14px 16px",
              borderRadius: "14px",
              boxShadow: "0 12px 24px rgba(15,23,42,0.45)",
              fontSize: "12px",
              maxWidth: "280px",
              zIndex: 1000,
            }}
          >
            <div
              style={{
                fontWeight: 700,
                fontSize: "13px",
                letterSpacing: "0.02em",
                marginBottom: "10px",
                display: "flex",
                alignItems: "center",
                gap: "6px",
              }}
            >
              <span role="img" aria-label="Places">
                📍
              </span>
              Zamboanga Places on the Map
            </div>
            <div
              style={{
                display: "grid",
                gridTemplateColumns: "repeat(2, minmax(0, 1fr))",
                gap: "8px 12px",
              }}
            >
              {Array.from(
                new Set(places.map((place) => place.group))
              ).map((group) => {
                const style = POI_GROUP_STYLES[group as ZamboangaPlaceGroup];
                return (
                  <div
                    key={group}
                    style={{
                      display: "flex",
                      alignItems: "center",
                      gap: "6px",
                      color: "#e5e7eb",
                    }}
                  >
                    <span style={{ fontSize: "15px" }}>{style.emoji}</span>
                    <span>{style.label}</span>
                  </div>
                );
              })}
            </div>
          </div>
        )}

        {/* Action Buttons */}
        {onModalOpen && (
          <div className="action-buttons-container">
            <button
              onClick={() => setShowWeatherDashboard(true)}
              className="action-button weather-button"
              style={{
                backgroundColor: "#3B82F6",
                color: "white",
                marginBottom: "10px",
              }}
            >
              Weather Dashboard
            </button>

            <button
              onClick={() => onModalOpen("report")}
              className="action-button report-button"
            >
              Report Issue
            </button>

            <button
              onClick={() => onModalOpen("emergency")}
              className="action-button emergency-button"
            >
              Emergency
            </button>
          </div>
        )}

        {/* Elevation Legend */}
        {showTerrainOverlay && (
          <div
            style={{
              position: "fixed",
              bottom: "30px",
              left: "20px",
              background: "rgba(255, 255, 255, 0.95)",
              padding: "12px",
              borderRadius: "8px",
              boxShadow: "0 2px 10px rgba(0,0,0,0.3)",
              fontSize: "12px",
              zIndex: 1000,
              minWidth: "200px",
              fontFamily: "system-ui, -apple-system, sans-serif",
            }}
          >
            <h4
              style={{
                margin: "0 0 10px 0",
                color: "#2c3e50",
                fontSize: "14px",
                fontWeight: "600",
              }}
            >
              🗺️ Terrain Elevation
            </h4>

            <div
              style={{ display: "flex", flexDirection: "column", gap: "4px" }}
            >
              <div
                style={{ display: "flex", alignItems: "center", gap: "8px" }}
              >
                <div
                  style={{
                    width: "16px",
                    height: "12px",
                    background: "#0066FF",
                    borderRadius: "2px",
                  }}
                ></div>
                <span>0-10m (Coastal)</span>
              </div>
              <div
                style={{ display: "flex", alignItems: "center", gap: "8px" }}
              >
                <div
                  style={{
                    width: "16px",
                    height: "12px",
                    background: "#0099FF",
                    borderRadius: "2px",
                  }}
                ></div>
                <span>10-25m (Low Plains)</span>
              </div>
              <div
                style={{ display: "flex", alignItems: "center", gap: "8px" }}
              >
                <div
                  style={{
                    width: "16px",
                    height: "12px",
                    background: "#00CCFF",
                    borderRadius: "2px",
                  }}
                ></div>
                <span>25-40m (Plains)</span>
              </div>
              <div
                style={{ display: "flex", alignItems: "center", gap: "8px" }}
              >
                <div
                  style={{
                    width: "16px",
                    height: "12px",
                    background: "#00FF99",
                    borderRadius: "2px",
                  }}
                ></div>
                <span>40-60m (Low Hills)</span>
              </div>
              <div
                style={{ display: "flex", alignItems: "center", gap: "8px" }}
              >
                <div
                  style={{
                    width: "16px",
                    height: "12px",
                    background: "#00FF33",
                    borderRadius: "2px",
                  }}
                ></div>
                <span>60-80m (Hills)</span>
              </div>
              <div
                style={{ display: "flex", alignItems: "center", gap: "8px" }}
              >
                <div
                  style={{
                    width: "16px",
                    height: "12px",
                    background: "#66FF00",
                    borderRadius: "2px",
                  }}
                ></div>
                <span>80-110m (Mid Hills)</span>
              </div>
              <div
                style={{ display: "flex", alignItems: "center", gap: "8px" }}
              >
                <div
                  style={{
                    width: "16px",
                    height: "12px",
                    background: "#CCFF00",
                    borderRadius: "2px",
                  }}
                ></div>
                <span>110-140m (High Hills)</span>
              </div>
              <div
                style={{ display: "flex", alignItems: "center", gap: "8px" }}
              >
                <div
                  style={{
                    width: "16px",
                    height: "12px",
                    background: "#FFCC00",
                    borderRadius: "2px",
                  }}
                ></div>
                <span>140-170m (Foothills)</span>
              </div>
              <div
                style={{ display: "flex", alignItems: "center", gap: "8px" }}
              >
                <div
                  style={{
                    width: "16px",
                    height: "12px",
                    background: "#FF6600",
                    borderRadius: "2px",
                  }}
                ></div>
                <span>170-200m (Mountains)</span>
              </div>
              <div
                style={{ display: "flex", alignItems: "center", gap: "8px" }}
              >
                <div
                  style={{
                    width: "16px",
                    height: "12px",
                    background: "#FF0000",
                    borderRadius: "2px",
                  }}
                ></div>
                <span>200m+ (Peaks)</span>
              </div>
            </div>
          </div>
        )}

        {routeMode && (
          <div
            style={{
              position: "absolute",
              bottom: "10px",
              left: "10px",
              background: "rgba(255, 255, 255, 0.95)",
              padding: "12px",
              borderRadius: "10px",
              boxShadow: "0 4px 15px rgba(0,0,0,0.15)",
              border: "1px solid rgba(0,0,0,0.1)",
              zIndex: 1500,
              minWidth: "180px",
            }}
          >
            <h4
              style={{
                margin: "0 0 10px 0",
                fontSize: "14px",
                fontWeight: "bold",
                color: "#333",
              }}
            >
              Route Options
            </h4>
            <div
              style={{ display: "flex", flexDirection: "column", gap: "5px" }}
            >
              <div
                style={{ display: "flex", alignItems: "center", gap: "8px" }}
              >
                <div
                  style={{
                    width: "20px",
                    height: "3px",
                    background: "#27ae60",
                  }}
                ></div>
                <span style={{ fontSize: "12px" }}>Safe Route</span>
              </div>
              <div
                style={{ display: "flex", alignItems: "center", gap: "8px" }}
              >
                <div
                  style={{
                    width: "20px",
                    height: "3px",
                    background: "#f39c12",
                  }}
                ></div>
                <span style={{ fontSize: "12px" }}>Manageable Route</span>
              </div>
              <div
                style={{ display: "flex", alignItems: "center", gap: "8px" }}
              >
                <div
                  style={{
                    width: "20px",
                    height: "3px",
                    background: "#e74c3c",
                    borderStyle: "dashed",
                  }}
                ></div>
                <span style={{ fontSize: "12px" }}>Flood-Prone Route</span>
              </div>
            </div>
          </div>
        )}
      </div>

      {/* Route Planner Modal */}
      {showRoutePlannerModal && (
        <RouteModal
          onClose={() => setShowRoutePlannerModal(false)}
          startLocationInput={startLocationInput}
          endLocationInput={endLocationInput}
          setStartLocationInput={handleStartLocationInputChange}
          setEndLocationInput={handleEndLocationInputChange}
          startSuggestions={startSuggestions}
          endSuggestions={endSuggestions}
          showStartSuggestions={showStartSuggestions}
          showEndSuggestions={showEndSuggestions}
          setShowStartSuggestions={setShowStartSuggestions}
          setShowEndSuggestions={setShowEndSuggestions}
          handleSelectStartLocation={handleSelectStartLocation}
          handleSelectEndLocation={handleSelectEndLocation}
          useCurrentLocationAsStart={useCurrentLocationAsStart}
          selectedStartLocation={selectedStartLocation}
          selectedEndLocation={selectedEndLocation}
          handleFindRoute={handleFindRoute}
          clearDestinations={clearDestinations}
          // Add these back temporarily to prevent crashes:
          routeOptions={{
            avoidFloods: false,
            highGround: false,
            fastest: true,
            safest: false,
          }}
          setRouteOptions={() => {}} // Empty function since we're not using it
        />
      )}

      {/* Terrain Data Modal */}
      {showTerrainData && terrainData && (
        <div
          style={{
            backgroundColor: "white",
            borderRadius: "10px",
            boxShadow: "0 5px 20px rgba(0,0,0,0.2)",
            padding: "20px",
            marginTop: "20px",
            position: "relative",
            border: "2px solid #27ae60",
          }}
        >
          <button
            onClick={() => setShowTerrainData(false)}
            style={{
              position: "absolute",
              top: "15px",
              right: "15px",
              background: "none",
              border: "none",
              fontSize: "1.5rem",
              cursor: "pointer",
              color: "#888",
              fontWeight: "bold",
            }}
          >
            ×
          </button>

          <h2
            style={{
              marginTop: "0",
              marginBottom: "15px",
              color: "#27ae60",
              borderBottom: "2px solid #f0f0f0",
              paddingBottom: "10px",
            }}
          >
            🗻 Terrain Analysis
          </h2>

          <div
            style={{
              display: "grid",
              gridTemplateColumns: "repeat(auto-fit, minmax(200px, 1fr))",
              gap: "15px",
              marginBottom: "20px",
            }}
          >
            <div
              style={{
                background: "#f8f9fa",
                padding: "15px",
                borderRadius: "8px",
                textAlign: "center",
              }}
            >
              <div style={{ fontSize: "2rem", marginBottom: "5px" }}>📏</div>
              <div
                style={{
                  fontSize: "1.2rem",
                  fontWeight: "bold",
                  color: "#2c3e50",
                }}
              >
                {terrainData.elevation}m
              </div>
              <div style={{ fontSize: "0.9rem", color: "#666" }}>Elevation</div>
            </div>

            <div
              style={{
                background: "#f8f9fa",
                padding: "15px",
                borderRadius: "8px",
                textAlign: "center",
              }}
            >
              <div style={{ fontSize: "2rem", marginBottom: "5px" }}>⛰️</div>
              <div
                style={{
                  fontSize: "1.2rem",
                  fontWeight: "bold",
                  color: "#2c3e50",
                }}
              >
                {terrainData.slope}°
              </div>
              <div style={{ fontSize: "0.9rem", color: "#666" }}>Slope</div>
            </div>

            <div
              style={{
                background: "#f8f9fa",
                padding: "15px",
                borderRadius: "8px",
                textAlign: "center",
              }}
            >
              <div style={{ fontSize: "2rem", marginBottom: "5px" }}>💧</div>
              <div
                style={{
                  fontSize: "1.2rem",
                  fontWeight: "bold",
                  color:
                    terrainData.floodRisk === "High"
                      ? "#e74c3c"
                      : terrainData.floodRisk === "Medium"
                      ? "#f39c12"
                      : "#27ae60",
                }}
              >
                {terrainData.floodRisk}
              </div>
              <div style={{ fontSize: "0.9rem", color: "#666" }}>
                Flood Risk
              </div>
            </div>

            <div
              style={{
                background: "#f8f9fa",
                padding: "15px",
                borderRadius: "8px",
                textAlign: "center",
              }}
            >
              <div style={{ fontSize: "2rem", marginBottom: "5px" }}>🌍</div>
              <div
                style={{
                  fontSize: "1.2rem",
                  fontWeight: "bold",
                  color: "#2c3e50",
                }}
              >
                {terrainData.terrainType}
              </div>
              <div style={{ fontSize: "0.9rem", color: "#666" }}>
                Terrain Type
              </div>
            </div>
          </div>

          <div
            style={{
              background: "#e8f5e8",
              padding: "15px",
              borderRadius: "8px",
              borderLeft: "4px solid #27ae60",
            }}
          >
            <h4 style={{ margin: "0 0 10px 0", color: "#2c3e50" }}>
              📍 Location Details
            </h4>
            <p style={{ margin: "0", fontSize: "0.9rem", color: "#666" }}>
              <strong>Coordinates:</strong> {terrainData.lat}, {terrainData.lng}
            </p>
            {terrainData.floodRisk === "High" && (
              <p
                style={{
                  margin: "10px 0 0 0",
                  fontSize: "0.9rem",
                  color: "#e74c3c",
                }}
              >
                ⚠️ <strong>Warning:</strong> This area has high flood risk due
                to low elevation.
              </p>
            )}
          </div>
        </div>
      )}

      {/* Flood-Risk Route Details Modal */}
      {showRouteModal && routeDetails && (
        <div
          style={{
            backgroundColor: "white",
            borderRadius: "10px",
            boxShadow: "0 5px 20px rgba(0,0,0,0.2)",
            padding: "20px",
            marginTop: "20px",
            position: "relative",
          }}
        >
          <button
            onClick={() => setShowRouteModal(false)}
            style={{
              position: "absolute",
              top: "15px",
              right: "15px",
              background: "none",
              border: "none",
              fontSize: "1.5rem",
              cursor: "pointer",
              color: "#888",
              fontWeight: "bold",
            }}
          >
            ×
          </button>

          <h2
            style={{
              marginTop: "0",
              marginBottom: "15px",
              color: "#2c3e50",
              borderBottom: "2px solid #f0f0f0",
              paddingBottom: "10px",
            }}
          >
            {safestFastestMode
              ? "⚡ Optimized Route Options"
              : "🌊 Flood-Risk Route Options"}
          </h2>

          {safestFastestMode && (
            <div
              style={{
                background: "#e3f2fd",
                padding: "12px",
                borderRadius: "6px",
                marginBottom: "15px",
                border: "1px solid #2196f3",
              }}
            >
              <div style={{ fontSize: "0.9rem", color: "#1565c0" }}>
                <strong>ℹ️ Geographic Constraint Notice:</strong> Due to
                identical terrain and distances, we've optimized routes for
                safety vs speed instead of flood risk variation.
              </div>
            </div>
          )}

          <div
            style={{
              display: "flex",
              justifyContent: "space-between",
              marginBottom: "20px",
              background: "#f8f9fa",
              padding: "15px",
              borderRadius: "8px",
            }}
          >
            <div>
              <h3 style={{ margin: "0 0 5px 0", color: "#27ae60" }}>From:</h3>
              <p style={{ margin: 0, fontWeight: "bold" }}>
                {routeDetails.startName}
              </p>
            </div>
            <div style={{ textAlign: "right" }}>
              <h3 style={{ margin: "0 0 5px 0", color: "#e74c3c" }}>To:</h3>
              <p style={{ margin: 0, fontWeight: "bold" }}>
                {routeDetails.endName}
              </p>
            </div>
          </div>

          {/* Route Options */}
          <div
            style={{ display: "flex", flexDirection: "column", gap: "15px" }}
          >
            {/* Safe Route */}
            <div
              style={{
                border:
                  selectedRoute === "safe"
                    ? "3px solid #27ae60"
                    : "2px solid #ddd",
                borderRadius: "8px",
                padding: "15px",
                cursor: "pointer",
                background: selectedRoute === "safe" ? "#f8fff8" : "white",
                transition: "all 0.3s ease",
              }}
              onClick={() => handleRouteSelection("safe")}
            >
              <div
                style={{
                  display: "flex",
                  justifyContent: "space-between",
                  alignItems: "center",
                  marginBottom: "10px",
                }}
              >
                <div
                  style={{ display: "flex", alignItems: "center", gap: "10px" }}
                >
                  <div
                    style={{
                      width: "20px",
                      height: "20px",
                      background: routeDetails.safeRoute.color,
                      borderRadius: "50%",
                    }}
                  ></div>
                  <h3 style={{ margin: 0, color: "#27ae60" }}>
                    {safestFastestMode ? "🛡️ Safest Route" : "🛡️ Safe Route"}
                  </h3>
                </div>
                <div style={{ textAlign: "right" }}>
                  <div style={{ fontSize: "1.2rem", fontWeight: "bold" }}>
                    {routeDetails.safeRoute.distance}
                  </div>
                  <div style={{ fontSize: "0.9rem", color: "#666" }}>
                    {routeDetails.safeRoute.time}
                  </div>
                </div>
              </div>
              <div style={{ marginBottom: "10px" }}>
                <span
                  style={{
                    background: "#27ae60",
                    color: "white",
                    padding: "4px 8px",
                    borderRadius: "4px",
                    fontSize: "0.8rem",
                  }}
                >
                  {safestFastestMode
                    ? "SAFEST"
                    : routeDetails.safeRoute.riskLevel}
                </span>
              </div>
              <p style={{ margin: 0, fontSize: "0.9rem", color: "#666" }}>
                {safestFastestMode
                  ? "Prioritizes main roads and safer intersections for maximum security"
                  : routeDetails.safeRoute.description}
              </p>
            </div>

            {/* Manageable Route */}
            <div
              style={{
                border:
                  selectedRoute === "manageable"
                    ? "3px solid #f39c12"
                    : "2px solid #ddd",
                borderRadius: "8px",
                padding: "15px",
                cursor: "pointer",
                background:
                  selectedRoute === "manageable" ? "#fffbf0" : "white",
                transition: "all 0.3s ease",
              }}
              onClick={() => handleRouteSelection("manageable")}
            >
              <div
                style={{
                  display: "flex",
                  justifyContent: "space-between",
                  alignItems: "center",
                  marginBottom: "10px",
                }}
              >
                <div
                  style={{ display: "flex", alignItems: "center", gap: "10px" }}
                >
                  <div
                    style={{
                      width: "20px",
                      height: "20px",
                      background: routeDetails.manageableRoute.color,
                      borderRadius: "50%",
                    }}
                  ></div>
                  <h3 style={{ margin: 0, color: "#f39c12" }}>
                    {safestFastestMode
                      ? "⚡ Fastest Route"
                      : "⚠️ Manageable Route"}
                  </h3>
                </div>
                <div style={{ textAlign: "right" }}>
                  <div style={{ fontSize: "1.2rem", fontWeight: "bold" }}>
                    {routeDetails.manageableRoute.distance}
                  </div>
                  <div style={{ fontSize: "0.9rem", color: "#666" }}>
                    {routeDetails.manageableRoute.time}
                  </div>
                </div>
              </div>
              <div style={{ marginBottom: "10px" }}>
                <span
                  style={{
                    background: "#f39c12",
                    color: "white",
                    padding: "4px 8px",
                    borderRadius: "4px",
                    fontSize: "0.8rem",
                  }}
                >
                  {safestFastestMode
                    ? "FASTEST"
                    : routeDetails.manageableRoute.riskLevel}
                </span>
              </div>
              <p style={{ margin: 0, fontSize: "0.9rem", color: "#666" }}>
                {safestFastestMode
                  ? "Takes the most direct path to minimize travel time"
                  : routeDetails.manageableRoute.description}
              </p>
            </div>

            {/* Prone Route */}
            <div
              style={{
                border:
                  selectedRoute === "prone"
                    ? "3px solid #e74c3c"
                    : "2px solid #ddd",
                borderRadius: "8px",
                padding: "15px",
                cursor: "pointer",
                background: selectedRoute === "prone" ? "#fff5f5" : "white",
                transition: "all 0.3s ease",
              }}
              onClick={() => handleRouteSelection("prone")}
            >
              <div
                style={{
                  display: "flex",
                  justifyContent: "space-between",
                  alignItems: "center",
                  marginBottom: "10px",
                }}
              >
                <div
                  style={{ display: "flex", alignItems: "center", gap: "10px" }}
                >
                  <div
                    style={{
                      width: "20px",
                      height: "20px",
                      background: routeDetails.proneRoute.color,
                      borderRadius: "50%",
                    }}
                  ></div>
                  <h3 style={{ margin: 0, color: "#e74c3c" }}>
                    🚨 Flood-Prone Route
                  </h3>
                </div>
                <div style={{ textAlign: "right" }}>
                  <div style={{ fontSize: "1.2rem", fontWeight: "bold" }}>
                    {routeDetails.proneRoute.distance}
                  </div>
                  <div style={{ fontSize: "0.9rem", color: "#666" }}>
                    {routeDetails.proneRoute.time}
                  </div>
                </div>
              </div>
              <div style={{ marginBottom: "10px" }}>
                <span
                  style={{
                    background: "#e74c3c",
                    color: "white",
                    padding: "4px 8px",
                    borderRadius: "4px",
                    fontSize: "0.8rem",
                  }}
                >
                  {routeDetails.proneRoute.riskLevel}
                </span>
              </div>
              <p style={{ margin: 0, fontSize: "0.9rem", color: "#666" }}>
                {routeDetails.proneRoute.description}
              </p>
            </div>
          </div>

          {selectedRoute && (
            <div
              style={{
                marginTop: "20px",
                padding: "15px",
                background: "#e8f4f8",
                borderRadius: "8px",
                borderLeft: "4px solid #3498db",
              }}
            >
              <h4 style={{ margin: "0 0 10px 0", color: "#2c3e50" }}>
                📍 Selected Route:{" "}
                {selectedRoute.charAt(0).toUpperCase() + selectedRoute.slice(1)}{" "}
                Route
              </h4>
              <p style={{ margin: "0", fontSize: "0.9rem", color: "#666" }}>
                Route displayed on map. The {selectedRoute} route is now
                highlighted in{" "}
                {selectedRoute === "safe"
                  ? "green"
                  : selectedRoute === "manageable"
                  ? "orange"
                  : "red"}
                .
              </p>
            </div>
          )}

          <div
            style={{
              marginTop: "20px",
              padding: "15px",
              background: "#fff3cd",
              borderRadius: "8px",
              borderLeft: "4px solid #ffc107",
            }}
          >
            <h4 style={{ margin: "0 0 10px 0", color: "#856404" }}>
              💡 Flood Safety Tips
            </h4>
            <ul
              style={{
                margin: "0",
                paddingLeft: "20px",
                fontSize: "0.9rem",
                color: "#856404",
              }}
            >
              <li>Check weather conditions before traveling</li>
              <li>Avoid traveling during heavy rains or flood warnings</li>
              <li>Keep emergency contacts handy</li>
              <li>Monitor local flood alerts and updates</li>
            </ul>
          </div>
        </div>
      )}

      {/* Identical Terrain Notification */}
      {showIdenticalTerrainNotification && (
        <div className="absolute top-4 left-4 z-[1000] bg-blue-600 text-white p-4 rounded-lg shadow-lg border-l-4 border-blue-400 max-w-sm">
          <div className="flex items-start gap-3">
            <div className="flex-shrink-0 text-blue-200">
              <svg className="w-5 h-5" fill="currentColor" viewBox="0 0 20 20">
                <path
                  fillRule="evenodd"
                  d="M18 10a8 8 0 11-16 0 8 8 0 0116 0zm-7-4a1 1 0 11-2 0 1 1 0 012 0zM9 9a1 1 0 000 2v3a1 1 0 001 1h1a1 1 0 100-2v-3a1 1 0 00-1-1H9z"
                  clipRule="evenodd"
                />
              </svg>
            </div>
            <div className="flex-1">
              <div className="text-sm font-medium mb-1">
                Identical Terrain & Distance
              </div>
              <div className="text-xs text-blue-100 mb-3">
                Geographic constraints prevent distinct routes. Showing
                optimized alternatives:
              </div>
              <div className="text-xs text-blue-100 space-y-1">
                <div className="flex items-center gap-2">
                  <span className="inline-block w-2 h-2 bg-green-400 rounded-full"></span>
                  <span>Safest Route (main roads)</span>
                </div>
                <div className="flex items-center gap-2">
                  <span className="inline-block w-2 h-2 bg-yellow-400 rounded-full"></span>
                  <span>Fastest Route (direct path)</span>
                </div>
              </div>
              <button
                onClick={() => setShowIdenticalTerrainNotification(false)}
                className="mt-3 text-xs text-blue-200 hover:text-white underline"
              >
                Dismiss
              </button>
            </div>
          </div>
        </div>
      )}

      {/* Weather Dashboard Modal */}
      <WeatherDashboard
        isOpen={showWeatherDashboard}
        onClose={() => setShowWeatherDashboard(false)}
      />
    </div>
  );
};<|MERGE_RESOLUTION|>--- conflicted
+++ resolved
@@ -23,32 +23,7 @@
   type ZamboangaPlace,
   type ZamboangaPlaceGroup,
 } from "../utils/zamboangaPlaces";
-<<<<<<< HEAD
-
-const IMPORTANT_POI_GROUPS = new Set<ZamboangaPlaceGroup>([
-  "shopping",
-  "health",
-  "education",
-  "transport",
-  "lodging",
-  "services",
-  "finance",
-]);
-
-const MID_PRIORITY_POI_GROUPS = new Set<ZamboangaPlaceGroup>([
-  "food",
-  "worship",
-]);
-
-const CORE_POI_GROUPS = new Set<ZamboangaPlaceGroup>([
-  "shopping",
-  "health",
-  "transport",
-  "lodging",
-  "education",
-]);
-=======
->>>>>>> 9b6b8a41
+
 
 // Fix Leaflet default marker icons
 delete (L.Icon.Default.prototype as any)._getIconUrl;
@@ -909,17 +884,7 @@
   const [places, setPlaces] = useState<ZamboangaPlace[]>([]);
   const [isLoadingPlaces, setIsLoadingPlaces] = useState(false);
   const [placesError, setPlacesError] = useState<string | null>(null);
-<<<<<<< HEAD
-  const [mapSearchQuery, setMapSearchQuery] = useState("");
-  const [mapSearchResults, setMapSearchResults] = useState<
-    LocationSuggestion[]
-  >([]);
-  const [isSearchingMapLocations, setIsSearchingMapLocations] =
-    useState(false);
-  const [showMapSearchResults, setShowMapSearchResults] = useState(false);
-  const [mapSearchError, setMapSearchError] = useState<string | null>(null);
-=======
->>>>>>> 9b6b8a41
+
   const [activePlace, setActivePlace] = useState<ZamboangaPlace | null>(null);
 
   // Identical terrain notification
@@ -1017,14 +982,6 @@
   const routeLayersRef = useRef<L.Polyline[]>([]);
   const poiLayerRef = useRef<L.LayerGroup | null>(null);
   const poiIconCacheRef = useRef<Record<string, L.DivIcon>>({});
-<<<<<<< HEAD
-  const poiMarkersRef = useRef<Map<string, L.Marker>>(new Map());
-  const poiPlacesRef = useRef<Map<string, ZamboangaPlace>>(new Map());
-  const mapSearchDebounceRef = useRef<number | null>(null);
-  const latestMapSearchQueryRef = useRef<string>("");
-  const mapSearchBlurTimeoutRef = useRef<number | null>(null);
-=======
->>>>>>> 9b6b8a41
 
   // GraphHopper rate limiting
   const lastGraphHopperRequest = useRef<number>(0);
@@ -1295,62 +1252,6 @@
     popupAnchor: [0, -24],
   });
 
-<<<<<<< HEAD
-  const shouldShowPlaceAtZoom = useCallback(
-    (place: ZamboangaPlace, zoom: number) => {
-      if (zoom >= 16) {
-        return true;
-      }
-
-      if (zoom >= 14) {
-        return place.group !== "leisure";
-      }
-
-      if (zoom >= 12) {
-        return (
-          IMPORTANT_POI_GROUPS.has(place.group) ||
-          MID_PRIORITY_POI_GROUPS.has(place.group)
-        );
-      }
-
-      return CORE_POI_GROUPS.has(place.group);
-    },
-    []
-  );
-
-  const updatePoiVisibility = useCallback(() => {
-    const map = mapRef.current;
-    const layerGroup = poiLayerRef.current;
-
-    if (!map || !layerGroup) {
-      return;
-    }
-
-    const currentZoom = map.getZoom();
-    const markerMap = poiMarkersRef.current;
-
-    markerMap.forEach((marker, placeId) => {
-      const place = poiPlacesRef.current.get(placeId);
-      if (!place) {
-        return;
-      }
-
-      const shouldDisplay = shouldShowPlaceAtZoom(place, currentZoom);
-      const hasLayer = layerGroup.hasLayer(marker);
-
-      if (shouldDisplay && !hasLayer) {
-        layerGroup.addLayer(marker);
-      } else if (!shouldDisplay && hasLayer) {
-        layerGroup.removeLayer(marker);
-        if (marker.isPopupOpen()) {
-          marker.closePopup();
-        }
-      }
-    });
-  }, [shouldShowPlaceAtZoom]);
-
-=======
->>>>>>> 9b6b8a41
   // Zamboanga City location search using local database (simplified working version)
   const searchLocations = async (
     query: string
@@ -9973,17 +9874,6 @@
       poiLayerRef.current.clearLayers();
     }
 
-<<<<<<< HEAD
-    poiMarkersRef.current.forEach((marker) => marker.remove());
-    poiMarkersRef.current.clear();
-    poiPlacesRef.current.clear();
-
-    poiLayerRef.current.addTo(mapInstance);
-    mapInstance.off("zoomend", updatePoiVisibility);
-    mapInstance.on("zoomend", updatePoiVisibility);
-=======
-    poiLayerRef.current.addTo(mapInstance);
->>>>>>> 9b6b8a41
 
     const iconCache = poiIconCacheRef.current;
 
@@ -10119,16 +10009,6 @@
         );
       });
 
-<<<<<<< HEAD
-      poiMarkersRef.current.set(place.id, marker);
-      poiPlacesRef.current.set(place.id, place);
-
-      if (shouldShowPlaceAtZoom(place, mapInstance.getZoom())) {
-        poiLayerRef.current?.addLayer(marker);
-      }
-=======
-      poiLayerRef.current?.addLayer(marker);
->>>>>>> 9b6b8a41
     };
 
     const loadPlaces = async () => {
@@ -10143,16 +10023,6 @@
 
         setPlaces(fetchedPlaces);
         poiLayerRef.current?.clearLayers();
-<<<<<<< HEAD
-        poiMarkersRef.current.forEach((marker) => marker.remove());
-        poiMarkersRef.current.clear();
-        poiPlacesRef.current.clear();
-
-        fetchedPlaces.forEach(renderPlaceMarker);
-        updatePoiVisibility();
-=======
-        fetchedPlaces.forEach(renderPlaceMarker);
->>>>>>> 9b6b8a41
 
         const usingFallback =
           fetchedPlaces.length > 0 &&
@@ -10181,19 +10051,12 @@
 
     return () => {
       isCancelled = true;
-<<<<<<< HEAD
-      mapInstance.off("zoomend", updatePoiVisibility);
-=======
->>>>>>> 9b6b8a41
+
       if (poiLayerRef.current && mapInstance) {
         mapInstance.removeLayer(poiLayerRef.current);
       }
     };
-<<<<<<< HEAD
-  }, [isMapReady, shouldShowPlaceAtZoom, updatePoiVisibility]);
-=======
-  }, [isMapReady]);
->>>>>>> 9b6b8a41
+
 
   // Handle layer switching
   useEffect(() => {
@@ -10241,21 +10104,7 @@
           terrainPopupRef.current = elevationMarker;
         }
         return;
-<<<<<<< HEAD
-      }
-
-      if (!mapRef.current) {
-        return;
-      }
-
-=======
-      }
-
-      if (!mapRef.current) {
-        return;
-      }
-
->>>>>>> 9b6b8a41
+
       setActivePlace(null);
       const { lat, lng } = e.latlng;
       removeDroppedPinMarker();
