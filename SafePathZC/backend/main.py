"""
SafePathZC Backend API - Local Routing Implementation

This backend uses LOCAL routing services instead of external APIs:
1. Local GeoJSON routing (best accuracy for Zamboanga roads)
2. Local Docker OSRM instance (comprehensive coverage)

SETUP REQUIRED:
To run the local OSRM Docker container for routing:

1. Download Zamboanga OSM data:
   wget https://download.geofabrik.de/asia/philippines-latest.osm.pbf

2. Set up OSRM Docker:
   docker run -t -v "${PWD}:/data" osrm/osrm-backend osrm-extract -p /opt/car.lua /data/philippines-latest.osm.pbf
   docker run -t -v "${PWD}:/data" osrm/osrm-backend osrm-partition /data/philippines-latest.osrm
   docker run -t -v "${PWD}:/data" osrm/osrm-backend osrm-customize /data/philippines-latest.osrm

3. Run OSRM server:
   docker run -t -i -p 5000:5000 -v "${PWD}:/data" osrm/osrm-backend osrm-routed --algorithm mld /data/philippines-latest.osrm

The backend will automatically use:
- Local GeoJSON routing (most accurate for city roads)
- Local OSRM Docker (fallback for comprehensive coverage)
- No external API dependencies!
"""

from fastapi import FastAPI, HTTPException, Depends, Query
from fastapi.middleware.cors import CORSMiddleware
from sqlalchemy import create_engine, Column, Integer, String, DateTime, Float, Boolean, Text
from sqlalchemy.ext.declarative import declarative_base
from sqlalchemy.orm import sessionmaker, Session
from pydantic import BaseModel
from datetime import datetime, date
from typing import List, Optional
import os
import requests
import math
import json
import time
<<<<<<< HEAD
import traceback
import uvicorn
=======
import asyncio
import aiohttp
>>>>>>> 14414950
from dotenv import load_dotenv

# Load environment variables
load_dotenv()

# Database setup
DATABASE_URL = os.getenv("DATABASE_URL", "postgresql://safepathzc_user:safepath123@localhost:5432/safepathzc")
engine = create_engine(DATABASE_URL)
SessionLocal = sessionmaker(autocommit=False, autoflush=False, bind=engine)
Base = declarative_base()

# Database Models
class RouteHistory(Base):
    __tablename__ = "route_history"
    
    id = Column(Integer, primary_key=True, index=True)
    from_location = Column(String, nullable=False)
    to_location = Column(String, nullable=False)
    from_lat = Column(Float, nullable=True)
    from_lng = Column(Float, nullable=True)
    to_lat = Column(Float, nullable=True)
    to_lng = Column(Float, nullable=True)
    date = Column(DateTime, default=datetime.utcnow)
    duration = Column(String, nullable=False)
    distance = Column(String, nullable=False)
    status = Column(String, default="completed")  # completed, interrupted, cancelled
    weather_condition = Column(String, nullable=True)
    route_type = Column(String, default="safe")  # safe, manageable, prone
    waypoints = Column(Text, nullable=True)  # JSON string of route waypoints
    user_id = Column(String, default="default_user")  # For multi-user support later

class FavoriteRoute(Base):
    __tablename__ = "favorite_routes"
    
    id = Column(Integer, primary_key=True, index=True)
    name = Column(String, nullable=False)
    from_location = Column(String, nullable=False)
    to_location = Column(String, nullable=False)
    from_lat = Column(Float, nullable=True)
    from_lng = Column(Float, nullable=True)
    to_lat = Column(Float, nullable=True)
    to_lng = Column(Float, nullable=True)
    frequency = Column(String, default="Weekly")  # Daily, Weekly, Monthly
    avg_duration = Column(String, nullable=False)
    last_used = Column(DateTime, default=datetime.utcnow)
    risk_level = Column(String, default="low")  # low, moderate, high
    user_id = Column(String, default="default_user")

class SearchHistory(Base):
    __tablename__ = "search_history"
    
    id = Column(Integer, primary_key=True, index=True)
    query = Column(String, nullable=False)
    timestamp = Column(DateTime, default=datetime.utcnow)
    results_count = Column(Integer, default=0)
    user_id = Column(String, default="default_user")

# Create tables
Base.metadata.create_all(bind=engine)

# Pydantic models for API
class RouteHistoryCreate(BaseModel):
    from_location: str
    to_location: str
    from_lat: Optional[float] = None
    from_lng: Optional[float] = None
    to_lat: Optional[float] = None
    to_lng: Optional[float] = None
    duration: str
    distance: str
    status: str = "completed"
    weather_condition: Optional[str] = None
    route_type: str = "safe"
    waypoints: Optional[str] = None

class RouteHistoryResponse(BaseModel):
    id: int
    from_location: str
    to_location: str
    from_lat: Optional[float]
    from_lng: Optional[float]
    to_lat: Optional[float]
    to_lng: Optional[float]
    date: datetime
    duration: str
    distance: str
    status: str
    weather_condition: Optional[str]
    route_type: str
    
    class Config:
        from_attributes = True

class FavoriteRouteCreate(BaseModel):
    name: str
    from_location: str
    to_location: str
    from_lat: Optional[float] = None
    from_lng: Optional[float] = None
    to_lat: Optional[float] = None
    to_lng: Optional[float] = None
    frequency: str = "Weekly"
    avg_duration: str
    risk_level: str = "low"

class FavoriteRouteResponse(BaseModel):
    id: int
    name: str
    from_location: str
    to_location: str
    from_lat: Optional[float]
    from_lng: Optional[float]
    to_lat: Optional[float]
    to_lng: Optional[float]
    frequency: str
    avg_duration: str
    last_used: datetime
    risk_level: str
    
    class Config:
        from_attributes = True

class SearchHistoryCreate(BaseModel):
    query: str
    results_count: int = 0

class SearchHistoryResponse(BaseModel):
    id: int
    query: str
    timestamp: datetime
    results_count: int
    
    class Config:
        from_attributes = True

# New Pydantic models for routing and elevation endpoints
class RouteRequest(BaseModel):
    start: List[float]  # [lat, lon]
    end: List[float]    # [lat, lon]

class RouteResponse(BaseModel):
    route: dict  # GeoJSON LineString
    distance: float  # in kilometers
    duration: float  # in seconds
    waypoints: List[List[float]]  # array of [lat, lon] coordinates

class CoordinatePoint(BaseModel):
    lat: float
    lon: float

class ElevationRequest(BaseModel):
    points: List[CoordinatePoint]

class ElevationPoint(BaseModel):
    lat: float
    lon: float
    elevation: float
    slope: Optional[float] = None

class ElevationResponse(BaseModel):
    elevations: List[ElevationPoint]

# Weather endpoint models
class WeatherRequest(BaseModel):
    lat: float
    lon: float

class WeatherResponse(BaseModel):
    rainfall_mm: float
    temperature_c: float
    humidity: int
    wind_speed: float
    risk_level: str  # "Safe", "Caution", "Risky"

class BulletinResponse(BaseModel):
    title: Optional[str] = None
    issued_at: Optional[str] = None
    signal_levels: Optional[List[str]] = None
    summary: Optional[str] = None
    source: str = "PAGASA"
    message: Optional[str] = None

# Risk analysis endpoint models
class RiskPoint(BaseModel):
    lat: float
    lon: float
    elevation: Optional[float] = None
    slope: Optional[float] = None
    rainfall_mm: Optional[float] = None

class RiskRequest(BaseModel):
    points: List[RiskPoint]

class RiskSegment(BaseModel):
    lat: float
    lon: float
    risk_score: int
    risk_level: str

class RiskResponse(BaseModel):
    segments: List[RiskSegment]
    overall_risk: int
    overall_level: str

class RouteOption(BaseModel):
    id: str
    points: List[RiskPoint]

class SafeRouteRequest(BaseModel):
    routes: List[RouteOption]

class EvaluatedRoute(BaseModel):
    id: str
    overall_risk: int
    overall_level: str

class SafeRouteResponse(BaseModel):
    evaluated_routes: List[EvaluatedRoute]
    recommended: EvaluatedRoute

# Enhanced safe route filtering models
class SafeRouteFilterRequest(BaseModel):
    start_lat: float
    start_lng: float
    end_lat: float
    end_lng: float

class RouteSegment(BaseModel):
    lat: float
    lng: float
    elevation: Optional[float] = None
    slope: Optional[float] = None
    rainfall_mm: Optional[float] = None
    risk_score: int
    risk_level: str

class DetailedRoute(BaseModel):
    id: str
    segments: List[RouteSegment]
    overall_risk: int
    overall_level: str
    distance: float
    duration: float
    geometry: dict  # GeoJSON LineString

class EnhancedSafeRouteResponse(BaseModel):
    evaluated_routes: List[DetailedRoute]
    recommended: DetailedRoute

# FastAPI app
app = FastAPI(title="SafePathZC Routes API", version="1.0.0")

# CORS middleware
app.add_middleware(
    CORSMiddleware,
    allow_origins=["http://localhost:3000", "http://localhost:5173", "http://127.0.0.1:5173"],
    allow_credentials=True,
    allow_methods=["*"],
    allow_headers=["*"],
)

# Include local routing endpoints
try:
    from routes.local_routing import router as local_routing_router
    app.include_router(local_routing_router)
except ImportError as e:
    print(f"Warning: Could not load local routing module: {e}")

# Dependency to get DB session
def get_db():
    db = SessionLocal()
    try:
        yield db
    finally:
        db.close()

# Root endpoint for health check
@app.get("/")
async def root():
    return {"message": "SafePathZC Routes API is running", "status": "healthy", "version": "1.0.0"}

# Enhanced Routing and Risk Analysis Endpoints

<<<<<<< HEAD
# Helper functions for GraphHopper routing
async def get_graphhopper_route(start_lng: float, start_lat: float, end_lng: float, end_lat: float, alternatives: bool = False):
    """Get route from GraphHopper routing service with robust error handling"""
    try:
        base_url = "https://graphhopper.com/api/1/route"
=======
# Helper functions for LOCAL OSRM routing (Docker)
async def get_local_osrm_route(start_lng: float, start_lat: float, end_lng: float, end_lat: float, alternatives: bool = False):
    """Get route from LOCAL OSRM Docker instance with robust error handling"""
    try:
        # Use local Docker OSRM instance instead of online service
        base_url = "http://localhost:5000/route/v1/driving"  # Local Docker OSRM
        url = f"{base_url}/{start_lng},{start_lat};{end_lng},{end_lat}"
>>>>>>> 14414950
        
        params = {
            "point": [f"{start_lat},{start_lng}", f"{end_lat},{end_lng}"],
            "vehicle": "car",
            "key": "585bccb3-2df7-4dcb-b5bf-fc40a8bf4eea",  # You need to set your GraphHopper API key here
            "calc_points": "true",
            "instructions": "false"
        }
        
        if alternatives:
            # Use alternative_route.max_paths to get alternative routes (GraphHopper can return up to 3 alternatives)
            params["alternative_route.max_paths"] = "3"
        
<<<<<<< HEAD
        print(f"GraphHopper Request: {base_url} with params: {params}")
=======
        print(f"LOCAL OSRM Request: {url} with params: {params}")
>>>>>>> 14414950
        
        response = requests.get(base_url, params=params, timeout=8)
        
        if response.status_code == 200:
            data = response.json()
<<<<<<< HEAD
            if "paths" in data and len(data["paths"]) > 0:
                # Convert GraphHopper response to OSRM-like format for compatibility
                converted_data = {
                    "routes": [],
                    "code": "Ok"
                }
                for path in data["paths"]:
                    route = {
                        "distance": path.get("distance", 5000),
                        "duration": path.get("time", 600000) / 1000,  # Convert from ms to seconds
                        "geometry": path.get("points", {
                            "type": "LineString",
                            "coordinates": [[start_lng, start_lat], [end_lng, end_lat]]
                        })
                    }
                    converted_data["routes"].append(route)
                return converted_data
            else:
                raise Exception("No paths found in GraphHopper response")
        else:
            raise Exception(f"GraphHopper API returned {response.status_code}: {response.text}")
            
    except requests.exceptions.Timeout:
        print("GraphHopper timeout - generating fallback route")
=======
            if "routes" in data and len(data["routes"]) > 0:
                print(f"✅ LOCAL OSRM route: {(data['routes'][0]['distance']/1000):.1f}km")
                return data
            else:
                raise Exception("No routes found in LOCAL OSRM response")
        else:
            raise Exception(f"LOCAL OSRM API returned {response.status_code}: {response.text}")
            
    except requests.exceptions.Timeout:
        print("LOCAL OSRM timeout - generating fallback route")
>>>>>>> 14414950
        # Generate a simple fallback route
        return {
            "routes": [{
                "distance": 5000,  # 5km estimate
                "duration": 600,   # 10min estimate
                "geometry": {
                    "type": "LineString",
                    "coordinates": [[start_lng, start_lat], [end_lng, end_lat]]
                }
            }],
            "code": "Ok"
        }
    except requests.exceptions.ConnectionError:
        print("LOCAL OSRM Docker container not running - check if Docker OSRM is started")
        # Fallback route when Docker OSRM is not available
        return {
            "routes": [{
                "distance": 5000,  # 5km estimate
                "duration": 600,   # 10min estimate
                "geometry": {
                    "type": "LineString",
                    "coordinates": [[start_lng, start_lat], [end_lng, end_lat]]
                }
            }],
            "code": "Ok"
        }
    except Exception as e:
<<<<<<< HEAD
        print(f"GraphHopper error: {e}")
        raise HTTPException(status_code=500, detail=f"Routing service error: {str(e)}")
=======
        print(f"LOCAL OSRM error: {e}")
        raise HTTPException(status_code=500, detail=f"Local routing service error: {str(e)}")
>>>>>>> 14414950

# Helper function for elevation data
async def get_elevation_batch(coordinates: List[List[float]]):
    """Get elevation data for multiple coordinates with robust error handling"""
    try:
        # Limit batch size to avoid timeouts
        if len(coordinates) > 10:
            coordinates = coordinates[:10]
        
        # Open-Elevation API with shorter timeout
        locations = [{"latitude": coord[1], "longitude": coord[0]} for coord in coordinates]
        response = requests.post(
            "https://api.open-elevation.com/api/v1/lookup",
            json={"locations": locations},
            timeout=5  # Reduced timeout
        )
        
        if response.status_code == 200:
            data = response.json()
            return [result["elevation"] for result in data["results"]]
        else:
            raise Exception(f"Elevation API returned {response.status_code}")
            
    except Exception as e:
        print(f"Elevation API error: {e}")
        # Fallback to estimated elevation based on Zamboanga geography
        elevations = []
        for coord in coordinates:
            lng, lat = coord
            # Zamboanga-specific elevation estimation
            city_center_distance = ((lat - 6.9214)**2 + (lng - 122.0794)**2)**0.5 * 111  # km
            
            if city_center_distance < 5:  # Urban coastal area
                estimated_elevation = max(1, 3 + (city_center_distance * 2))
            elif city_center_distance < 15:  # Suburban hills
                estimated_elevation = 8 + (city_center_distance * 1.5)
            else:  # Rural mountains
                estimated_elevation = 20 + (city_center_distance * 2)
                
            elevations.append(min(200, max(1, estimated_elevation)))
        return elevations

# Helper function for weather data
async def get_weather_data(lat: float, lng: float):
    """Get current weather data with robust error handling"""
    try:
        response = requests.get(
            "https://api.open-meteo.com/v1/forecast",
            params={
                "latitude": lat,
                "longitude": lng,
                "current": "precipitation,rain,weather_code",
                "timezone": "Asia/Manila",
                "forecast_days": 1
            },
            timeout=10  # Increased timeout to 10 seconds
        )
        
        if response.status_code == 200:
            data = response.json()
            current = data.get("current", {})
            return {
                "precipitation": current.get("precipitation", 0),
                "rain": current.get("rain", 0),
                "weather_code": current.get("weather_code", 0)
            }
        else:
            print(f"Weather API returned {response.status_code}, using fallback data")
            raise Exception(f"Weather API returned {response.status_code}")
            
    except requests.exceptions.ConnectTimeout:
        print(f"Weather API connection timeout for coordinates ({lat}, {lng}), using fallback data")
        return {
            "precipitation": 0,
            "rain": 0,
            "weather_code": 1  # Clear sky
        }
    except requests.exceptions.ReadTimeout:
        print(f"Weather API read timeout for coordinates ({lat}, {lng}), using fallback data")
        return {
            "precipitation": 0,
            "rain": 0,
            "weather_code": 1  # Clear sky
        }
    except requests.exceptions.RequestException as e:
        print(f"Weather API network error: {e}, using fallback data")
        return {
            "precipitation": 0,
            "rain": 0,
            "weather_code": 1  # Clear sky
        }
    except Exception as e:
        print(f"Weather API unexpected error: {e}, using fallback data")
        # Fallback weather data (assume clear conditions)
        return {
            "precipitation": 0,
            "rain": 0,
            "weather_code": 1  # Clear sky
        }

# Risk calculation function
def calculate_risk_score(elevation: float, slope: float, weather: dict, lat: float, lng: float):
    """Calculate comprehensive risk score for a location"""
    risk_score = 0.0
    
    # Elevation factor (higher elevation = lower risk)
    if elevation < 5:
        risk_score += 4.0
    elif elevation < 15:
        risk_score += 2.5
    elif elevation < 30:
        risk_score += 1.0
    
    # Slope factor (steep slopes can be risky)
    if slope > 15:
        risk_score += 1.5
    elif slope > 8:
        risk_score += 0.8
    
    # Weather factor
    precipitation = weather.get("precipitation", 0)
    rain = weather.get("rain", 0)
    
    if rain > 10:
        risk_score += 3.0
    elif rain > 5:
        risk_score += 2.0
    elif precipitation > 2:
        risk_score += 1.0
    
    # Coastal proximity (closer to water = higher risk)
    coast_distance = min(
        abs(lat - 6.9),  # Distance from southern coast
        abs(lng - 122.08)  # Distance from western coast
    )
    
    if coast_distance < 0.01:  # Very close to coast
        risk_score += 2.0
    elif coast_distance < 0.02:
        risk_score += 1.0
    
    return min(risk_score, 10.0)  # Cap at 10

@app.get("/route")
async def get_route(
    start: str = Query(..., description="Start coordinates as lng,lat"),
    end: str = Query(..., description="End coordinates as lng,lat"),
    alternatives: bool = Query(False, description="Include alternative routes")
):
    """Get routing data between two points"""
    try:
        # Parse coordinates
        start_coords = [float(x) for x in start.split(",")]
        end_coords = [float(x) for x in end.split(",")]
        
        if len(start_coords) != 2 or len(end_coords) != 2:
            raise HTTPException(status_code=400, detail="Invalid coordinate format")
        
        start_lng, start_lat = start_coords
        end_lng, end_lat = end_coords
        
<<<<<<< HEAD
        # Get route from GraphHopper
        route_data = await get_graphhopper_route(start_lng, start_lat, end_lng, end_lat, alternatives)
=======
        # Get route from LOCAL OSRM Docker
        route_data = await get_local_osrm_route(start_lng, start_lat, end_lng, end_lat, alternatives)
>>>>>>> 14414950
        
        if not route_data.get("routes"):
            raise HTTPException(status_code=404, detail="No routes found")
        
        return {
            "routes": route_data["routes"],
            "waypoints": route_data.get("waypoints", [])
        }
        
    except ValueError:
        raise HTTPException(status_code=400, detail="Invalid coordinate format")
    except Exception as e:
        raise HTTPException(status_code=500, detail=f"Routing error: {str(e)}")
    
@app.get("/osrm/route")
def get_osrm_route(
    start: str = Query(..., description="Start coordinates as lon,lat"),
    end: str = Query(..., description="End coordinates as lon,lat"),
    waypoints: Optional[str] = Query(None, description="Intermediate waypoints as lon,lat;lon,lat"),
    alternatives: bool = Query(False, description="Get alternative routes")
):
    """Primary routing endpoint using local OSRM server with Zamboanga map data"""
    OSRM_URL = "http://localhost:5000"
    
    try:
        # Parse coordinates
        start_coords = [float(x.strip()) for x in start.split(",")]
        end_coords = [float(x.strip()) for x in end.split(",")]
        
        if len(start_coords) != 2 or len(end_coords) != 2:
            raise HTTPException(status_code=400, detail="Invalid coordinate format. Use 'lon,lat'")
        
        # Build coordinate string for OSRM
        coord_string = start
        
        # Add intermediate waypoints if provided
        if waypoints:
            waypoint_list = waypoints.split(';')
            for wp in waypoint_list:
                wp_coords = [float(x.strip()) for x in wp.split(",")]
                if len(wp_coords) != 2:
                    raise HTTPException(status_code=400, detail="Invalid waypoint format. Use 'lon,lat'")
                coord_string += f";{wp}"
        
        coord_string += f";{end}"
        
        # Build OSRM URL with parameters
        params = "?overview=full&geometries=geojson&steps=true&annotations=true"
        if alternatives:
            params += "&alternatives=true"
            
        url = f"{OSRM_URL}/route/v1/driving/{coord_string}{params}"
        
        print(f"🗺️ OSRM Request: {url}")
        
        # Make request to local OSRM server
        response = requests.get(url, timeout=10)
        response.raise_for_status()
        
        osrm_data = response.json()
        
        # Check if route was found
        if osrm_data.get("code") != "Ok" or not osrm_data.get("routes"):
            return {
                "error": "No route found",
                "code": osrm_data.get("code", "Unknown"),
                "message": osrm_data.get("message", "No routes available")
            }
        
        # Add local OSRM identifier and metadata
        response_data = {
            **osrm_data,
            "source": "local_osrm",
            "map_data": "zamboanga_city",
            "server_status": "online",
            "total_routes": len(osrm_data.get("routes", [])),
            "waypoints_used": len(waypoints.split(';')) if waypoints else 0
        }
        
        print(f"✅ OSRM Success: Found {len(osrm_data.get('routes', []))} route(s) with {response_data['waypoints_used']} waypoints")
        return response_data
        
    except ValueError as e:
        print(f"❌ OSRM coordinate parsing error: {e}")
        raise HTTPException(status_code=400, detail=f"Invalid coordinate format: {str(e)}")
    except requests.exceptions.ConnectTimeout:
        print("❌ OSRM server connection timeout")
        return {
            "error": "OSRM server timeout", 
            "code": "ConnectionTimeout",
            "message": "Local OSRM server is not responding. Please check if Docker container is running."
        }
    except requests.exceptions.ConnectionError:
        print("❌ OSRM server connection failed")
        return {
            "error": "OSRM server unavailable", 
            "code": "ConnectionError",
            "message": "Cannot connect to local OSRM server. Please ensure Docker container is running on port 5000."
        }
    except requests.RequestException as e:
        print(f"❌ OSRM request error: {e}")
        return {
            "error": f"OSRM request failed: {str(e)}", 
            "code": "RequestError",
            "message": "Local OSRM server returned an error"
        }
    except Exception as e:
        print(f"❌ Unexpected OSRM error: {e}")
        return {
            "error": f"Unexpected error: {str(e)}", 
            "code": "UnknownError",
            "message": "An unexpected error occurred"
        }

@app.get("/route/primary")
async def get_primary_route(
    start: str = Query(..., description="Start coordinates as lng,lat"),
    end: str = Query(..., description="End coordinates as lng,lat"),
    alternatives: bool = Query(False, description="Include alternative routes")
):
    """Primary routing endpoint that prioritizes local OSRM, fallback to GraphHopper"""
    try:
        # First, try local OSRM server
        print("🎯 Trying local OSRM first...")
        try:
            # Convert lng,lat to lon,lat for OSRM
            osrm_result = get_osrm_route(start, end, alternatives)
            
            # Check if OSRM was successful
            if not osrm_result.get("error") and osrm_result.get("routes"):
                print("✅ Local OSRM succeeded - using Zamboanga map data")
                return {
                    **osrm_result,
                    "routing_source": "local_osrm_primary",
                    "map_source": "zamboanga_local"
                }
        except Exception as osrm_error:
            print(f"⚠️ Local OSRM failed: {osrm_error}")
        
        # Fallback to GraphHopper if OSRM fails
        print("🌐 Falling back to GraphHopper...")
        start_coords = [float(x) for x in start.split(",")]
        end_coords = [float(x) for x in end.split(",")]
        
        if len(start_coords) != 2 or len(end_coords) != 2:
            raise HTTPException(status_code=400, detail="Invalid coordinate format")
        
        start_lng, start_lat = start_coords
        end_lng, end_lat = end_coords
        
        # Get route from GraphHopper
        route_data = await get_graphhopper_route(start_lng, start_lat, end_lng, end_lat, alternatives)
        
        if not route_data.get("routes"):
            raise HTTPException(status_code=404, detail="No routes found from any service")
        
        print("✅ GraphHopper fallback succeeded")
        return {
            **route_data,
            "routing_source": "graphhopper_fallback",
            "map_source": "online"
        }
        
    except ValueError:
        raise HTTPException(status_code=400, detail="Invalid coordinate format")
    except Exception as e:
        print(f"❌ All routing services failed: {e}")
        raise HTTPException(status_code=500, detail=f"All routing services failed: {str(e)}")



@app.get("/elevation")
async def get_elevation(
    locations: str = Query(..., description="Comma-separated lat,lng pairs")
):
    """Get elevation data for specified locations"""
    try:
        # Parse location coordinates
        coords = []
        for loc in locations.split(";"):
            lat, lng = [float(x) for x in loc.split(",")]
            coords.append([lng, lat])
        
        elevations = await get_elevation_batch(coords)
        
        return {
            "elevations": [
                {
                    "latitude": coord[1],
                    "longitude": coord[0],
                    "elevation": elev
                }
                for coord, elev in zip(coords, elevations)
            ]
        }
        
    except ValueError:
        raise HTTPException(status_code=400, detail="Invalid coordinate format")
    except Exception as e:
        raise HTTPException(status_code=500, detail=f"Elevation service error: {str(e)}")

@app.get("/weather")
async def get_weather(
    lat: float = Query(..., description="Latitude"),
    lng: float = Query(..., description="Longitude")
):
    """Get current weather data for a location"""
    try:
        weather_data = await get_weather_data(lat, lng)
        return weather_data
    except Exception as e:
        raise HTTPException(status_code=500, detail=f"Weather service error: {str(e)}")

@app.get("/bulletin")
async def get_weather_bulletin():
    """Get weather bulletin and alerts for Zamboanga City"""
    try:
        # Get weather for central Zamboanga City
        weather_data = await get_weather_data(6.9214, 122.0790)
        
        # Determine alert level based on weather conditions
        precipitation = weather_data.get("precipitation", 0)
        rain = weather_data.get("rain", 0)
        
        if rain > 15 or precipitation > 20:
            alert_level = "high"
            message = "Heavy Rain Warning: Exercise caution in low-lying areas below 5m elevation"
        elif rain > 8 or precipitation > 10:
            alert_level = "medium"
            message = "Moderate Rain Alert: Monitor weather conditions and avoid flood-prone areas"
        elif rain > 2 or precipitation > 5:
            alert_level = "low"
            message = "Light Rain Advisory: Stay updated on weather conditions"
        else:
            alert_level = "none"
            message = "No weather alerts at this time"
        
        return {
            "alert_level": alert_level,
            "message": message,
            "weather": weather_data,
            "timestamp": datetime.utcnow().isoformat(),
            "location": "Zamboanga City"
        }
        
    except Exception as e:
        raise HTTPException(status_code=500, detail=f"Bulletin service error: {str(e)}")

@app.post("/safe-route-filter")
async def filter_safe_route(request: dict):
    """Enhanced safe route filtering with comprehensive risk analysis and error handling"""
    try:
        coordinates = request.get("coordinates", [])
        max_risk_score = request.get("max_risk_score", 7.0)
        weather_weight = request.get("weather_weight", 0.3)
        elevation_weight = request.get("elevation_weight", 0.3)
        terrain_weight = request.get("terrain_weight", 0.4)
        
        if not coordinates:
            raise HTTPException(status_code=400, detail="No coordinates provided")
        
        print(f"Processing route with {len(coordinates)} coordinates...")
        
        # Initialize fallback values
        elevations = []
        weather_data = {"precipitation": 0, "rain": 0, "weather_code": 1}
        
        # Simplified processing to avoid external API timeouts
        try:
            # Get elevation data for route points (sample fewer points to avoid timeouts)
            sample_coords = coordinates[::max(1, len(coordinates)//10)]  # Sample fewer points
            print(f"Getting elevation for {len(sample_coords)} sample points...")
            elevations = await get_elevation_batch(sample_coords)
            print(f"Successfully retrieved {len(elevations)} elevation values")
            
        except Exception as elevation_error:
            print(f"Elevation API error: {elevation_error}, using fallback elevation data")
            # Use fallback elevation data based on Zamboanga geography
            elevations = []
            for coord in sample_coords:
                lng, lat = coord
                city_center_distance = ((lat - 6.9214)**2 + (lng - 122.0794)**2)**0.5 * 111
                if city_center_distance < 5:
                    elevation = max(1, 3 + (city_center_distance * 2))
                elif city_center_distance < 15:
                    elevation = 8 + (city_center_distance * 1.5)
                else:
                    elevation = 20 + (city_center_distance * 2)
                elevations.append(min(200, max(1, elevation)))
        
        try:
            # Get weather data for the route area (use midpoint)
            mid_idx = len(coordinates) // 2
            mid_coord = coordinates[mid_idx]
            print(f"Getting weather data for coordinates: {mid_coord}")
            weather_data = await get_weather_data(mid_coord[1], mid_coord[0])
            print(f"Successfully retrieved weather data: {weather_data}")
            
        except Exception as weather_error:
            print(f"Weather API error: {weather_error}, using clear weather fallback")
            weather_data = {"precipitation": 0, "rain": 0, "weather_code": 1}
        
        # Calculate risk scores for sampled points
        risk_scores = []
        risk_points = []
        
        try:
            sample_coords = coordinates[::max(1, len(coordinates)//10)]
            
            for i, coord in enumerate(sample_coords):
                lng, lat = coord
                elevation = elevations[i] if i < len(elevations) else 10.0
                
                # Calculate slope (simplified using elevation differences)
                slope = 0.0
                if i > 0 and i < len(elevations) - 1:
                    prev_elev = elevations[i-1] if i-1 < len(elevations) else elevation
                    next_elev = elevations[i+1] if i+1 < len(elevations) else elevation
                    slope = abs(next_elev - prev_elev) / 2.0
                
                # Calculate comprehensive risk score
                risk_score = calculate_risk_score(elevation, slope, weather_data, lat, lng)
                risk_scores.append(risk_score)
                
                # Mark high-risk points
                if risk_score > max_risk_score:
                    risk_points.append({
                        "coordinates": [lng, lat],
                        "risk_score": risk_score,
                        "elevation": elevation,
                        "reasons": []
                    })
                    
                    # Add specific risk reasons
                    if elevation < 5:
                        risk_points[-1]["reasons"].append("Very low elevation (flood prone)")
                    if weather_data.get("rain", 0) > 5:
                        risk_points[-1]["reasons"].append("Active rainfall")
                    if slope > 10:
                        risk_points[-1]["reasons"].append("Steep terrain")
                        
        except Exception as risk_calc_error:
            print(f"Risk calculation error: {risk_calc_error}, using fallback risk scores")
            # Fallback: assign moderate risk scores
            risk_scores = [5.0] * len(sample_coords)
            risk_points = []
        
        # Filter coordinates (keep original route, provide warnings instead)
        filtered_coordinates = coordinates
        warnings = []
        
        if len(risk_points) > len(sample_coords) * 0.3:  # More than 30% high risk
            warnings.append("High-risk route: Consider alternative path")
        elif risk_points:
            warnings.append(f"Route has {len(risk_points)} high-risk areas")
        else:
            warnings.append("Route analysis completed successfully")
        
        # Calculate average risk score
        average_risk_score = sum(risk_scores) / len(risk_scores) if risk_scores else 4.0
        
        print(f"Route analysis completed - Average risk: {average_risk_score:.2f}, High-risk points: {len(risk_points)}")
        
        return {
            "filtered_coordinates": filtered_coordinates,
            "original_coordinates": coordinates,
            "average_risk_score": average_risk_score,
            "max_risk_score": max(risk_scores) if risk_scores else 6.0,
            "risk_points": risk_points,
            "warnings": warnings,
            "weather_conditions": weather_data,
            "analysis_metadata": {
                "total_points_analyzed": len(sample_coords),
                "high_risk_points": len(risk_points),
                "weather_weight": weather_weight,
                "elevation_weight": elevation_weight,
                "terrain_weight": terrain_weight,
                "analysis_successful": True
            }
        }
        
    except HTTPException:
        # Re-raise HTTP exceptions
        raise
    except Exception as e:
        print(f"Unexpected error in safe-route-filter: {str(e)}")
        print(f"Error type: {type(e).__name__}")
        import traceback
        traceback.print_exc()
        
        # Return a fallback response instead of raising an error
        return {
            "filtered_coordinates": request.get("coordinates", []),
            "original_coordinates": request.get("coordinates", []),
            "average_risk_score": 5.0,  # Moderate risk fallback
            "max_risk_score": 6.0,
            "risk_points": [],
            "warnings": [f"Route analysis failed: {str(e)}", "Using fallback risk assessment"],
            "weather_conditions": {"precipitation": 0, "rain": 0, "weather_code": 1},
            "analysis_metadata": {
                "total_points_analyzed": 0,
                "high_risk_points": 0,
                "weather_weight": 0.3,
                "elevation_weight": 0.3,
                "terrain_weight": 0.4,
                "analysis_successful": False,
                "error": str(e)
            }
        }

# API Routes

@app.get("/")
async def root():
    return {"message": "SafePathZC Routes API", "status": "running"}

# Route History Endpoints
@app.get("/api/routes/history", response_model=List[RouteHistoryResponse])
async def get_route_history(
    skip: int = Query(0, ge=0),
    limit: int = Query(100, ge=1, le=100),
    search: Optional[str] = Query(None),
    db: Session = Depends(get_db)
):
    """Get route history with pagination and search"""
    query = db.query(RouteHistory)
    
    if search:
        query = query.filter(
            (RouteHistory.from_location.ilike(f"%{search}%")) |
            (RouteHistory.to_location.ilike(f"%{search}%"))
        )
    
    routes = query.order_by(RouteHistory.date.desc()).offset(skip).limit(limit).all()
    return routes

@app.post("/api/routes/history", response_model=RouteHistoryResponse)
async def create_route_history(route: RouteHistoryCreate, db: Session = Depends(get_db)):
    """Create a new route history entry"""
    db_route = RouteHistory(**route.dict())
    db.add(db_route)
    db.commit()
    db.refresh(db_route)
    return db_route

@app.delete("/api/routes/history/{route_id}")
async def delete_route_history(route_id: int, db: Session = Depends(get_db)):
    """Delete a route history entry"""
    route = db.query(RouteHistory).filter(RouteHistory.id == route_id).first()
    if not route:
        raise HTTPException(status_code=404, detail="Route not found")
    
    db.delete(route)
    db.commit()
    return {"message": "Route deleted successfully"}

# Favorite Routes Endpoints
@app.get("/api/routes/favorites", response_model=List[FavoriteRouteResponse])
async def get_favorite_routes(
    skip: int = Query(0, ge=0),
    limit: int = Query(100, ge=1, le=100),
    db: Session = Depends(get_db)
):
    """Get favorite routes"""
    favorites = db.query(FavoriteRoute).order_by(FavoriteRoute.last_used.desc()).offset(skip).limit(limit).all()
    return favorites

@app.post("/api/routes/favorites", response_model=FavoriteRouteResponse)
async def create_favorite_route(route: FavoriteRouteCreate, db: Session = Depends(get_db)):
    """Create a new favorite route"""
    try:
        print(f"Received route data: {route.dict()}")
        db_route = FavoriteRoute(**route.dict())
        db.add(db_route)
        db.commit()
        db.refresh(db_route)
        print(f"Successfully created route with ID: {db_route.id}")
        return db_route
    except Exception as e:
        print(f"Error creating favorite route: {e}")
        db.rollback()
        raise HTTPException(status_code=400, detail=str(e))

@app.put("/api/routes/favorites/{route_id}", response_model=FavoriteRouteResponse)
async def update_favorite_route(route_id: int, route: FavoriteRouteCreate, db: Session = Depends(get_db)):
    """Update a favorite route"""
    db_route = db.query(FavoriteRoute).filter(FavoriteRoute.id == route_id).first()
    if not db_route:
        raise HTTPException(status_code=404, detail="Favorite route not found")
    
    for key, value in route.dict().items():
        setattr(db_route, key, value)
    
    db_route.last_used = datetime.utcnow()
    db.commit()
    db.refresh(db_route)
    return db_route

@app.delete("/api/routes/favorites/{route_id}")
async def delete_favorite_route(route_id: int, db: Session = Depends(get_db)):
    """Delete a favorite route"""
    route = db.query(FavoriteRoute).filter(FavoriteRoute.id == route_id).first()
    if not route:
        raise HTTPException(status_code=404, detail="Favorite route not found")
    
    db.delete(route)
    db.commit()
    return {"message": "Favorite route deleted successfully"}

# Search History Endpoints
@app.get("/api/search/history", response_model=List[SearchHistoryResponse])
async def get_search_history(
    skip: int = Query(0, ge=0),
    limit: int = Query(50, ge=1, le=100),
    db: Session = Depends(get_db)
):
    """Get search history"""
    searches = db.query(SearchHistory).order_by(SearchHistory.timestamp.desc()).offset(skip).limit(limit).all()
    return searches

@app.post("/api/search/history", response_model=SearchHistoryResponse)
async def create_search_history(search: SearchHistoryCreate, db: Session = Depends(get_db)):
    """Create a new search history entry"""
    db_search = SearchHistory(**search.dict())
    db.add(db_search)
    db.commit()
    db.refresh(db_search)
    return db_search

@app.delete("/api/search/history")
async def clear_search_history(db: Session = Depends(get_db)):
    """Clear all search history"""
    db.query(SearchHistory).delete()
    db.commit()
    return {"message": "Search history cleared successfully"}

# Helper functions for routing and elevation
def calculate_distance(lat1: float, lon1: float, lat2: float, lon2: float) -> float:
    """Calculate distance between two points using Haversine formula (returns meters)"""
    R = 6371000  # Earth's radius in meters
    
    lat1_rad = math.radians(lat1)
    lat2_rad = math.radians(lat2)
    delta_lat = math.radians(lat2 - lat1)
    delta_lon = math.radians(lon2 - lon1)
    
    a = math.sin(delta_lat/2)**2 + math.cos(lat1_rad) * math.cos(lat2_rad) * math.sin(delta_lon/2)**2
    c = 2 * math.atan2(math.sqrt(a), math.sqrt(1-a))
    
    return R * c

def calculate_slope(elev1: float, elev2: float, distance_m: float) -> float:
    """Calculate slope percentage between two points"""
    if distance_m == 0:
        return 0.0
    return ((elev2 - elev1) / distance_m) * 100

# Phase 2 - Routing API
@app.post("/api/route", response_model=RouteResponse)
async def get_route(route_request: RouteRequest):
    """
    Get route between two points using GraphHopper API
    
    Input: {"start": [lat, lon], "end": [lat, lon]}
    Returns: GeoJSON LineString with distance and duration
    """
    try:
        start_lat, start_lon = route_request.start
        end_lat, end_lon = route_request.end
        
<<<<<<< HEAD
        # Call GraphHopper API
        graphhopper_url = "https://graphhopper.com/api/1/route"
=======
        # Call LOCAL OSRM Docker API
        osrm_url = f"http://localhost:5000/route/v1/driving/{start_lon},{start_lat};{end_lon},{end_lat}"
>>>>>>> 14414950
        params = {
            "point": [f"{start_lat},{start_lon}", f"{end_lat},{end_lon}"],
            "vehicle": "car",
            "key": "585bccb3-2df7-4dcb-b5bf-fc40a8bf4eea",  # You need to set your GraphHopper API key here
            "calc_points": "true"
        }
        
        # Make request to GraphHopper with timeout
        response = requests.get(graphhopper_url, params=params, timeout=10)
        response.raise_for_status()
        
        graphhopper_data = response.json()
        
        # Check if paths were found
        if not graphhopper_data.get("paths"):
            raise HTTPException(status_code=404, detail="No route found between the specified points")
        
        route_data = graphhopper_data["paths"][0]
        
        # Extract route information
        geometry = route_data["points"]
        distance_km = route_data["distance"] / 1000  # Convert meters to kilometers
        duration_seconds = route_data["time"] / 1000  # Convert milliseconds to seconds
        
        # Convert coordinates to [lat, lon] format for waypoints
        waypoints = [[coord[1], coord[0]] for coord in geometry["coordinates"]]
        
        # Create GeoJSON LineString
        geojson_route = {
            "type": "LineString",
            "coordinates": geometry["coordinates"]  # [lon, lat] format for GeoJSON
        }
        
        return RouteResponse(
            route=geojson_route,
            distance=round(distance_km, 2),
            duration=round(duration_seconds),
            waypoints=waypoints
        )
        
    except requests.exceptions.Timeout:
        raise HTTPException(status_code=504, detail="GraphHopper API request timed out")
    except requests.exceptions.RequestException as e:
        raise HTTPException(status_code=503, detail=f"GraphHopper API error: {str(e)}")
    except Exception as e:
        raise HTTPException(status_code=500, detail=f"Internal server error: {str(e)}")

# Phase 3 - Elevation & Slope API
@app.post("/api/elevation", response_model=ElevationResponse)
async def get_elevation_data(elevation_request: ElevationRequest):
    """
    Get elevation data and calculate slopes for a list of coordinates
    
    Input: {"points": [{"lat": ..., "lon": ...}, ...]}
    Returns: Array of {lat, lon, elevation, slope}
    """
    try:
        points = elevation_request.points
        
        if not points:
            raise HTTPException(status_code=400, detail="No points provided")
        
        # Prepare coordinates for Open-Elevation API
        locations = "|".join([f"{point.lat},{point.lon}" for point in points])
        
        # Call Open-Elevation API
        elevation_url = "https://api.open-elevation.com/api/v1/lookup"
        params = {"locations": locations}
        
        # Make request with timeout
        response = requests.get(elevation_url, params=params, timeout=15)
        response.raise_for_status()
        
        elevation_data = response.json()
        
        # Check if results were returned
        if not elevation_data.get("results"):
            raise HTTPException(status_code=404, detail="No elevation data found for the specified points")
        
        results = elevation_data["results"]
        elevation_points = []
        
        for i, result in enumerate(results):
            elevation = result.get("elevation")
            if elevation is None:
                # Use a default elevation if API returns null
                elevation = 0.0
            
            # Calculate slope for points after the first one
            slope = None
            if i > 0:
                prev_result = results[i-1]
                prev_elevation = prev_result.get("elevation", 0.0)
                
                # Calculate distance between consecutive points
                distance_m = calculate_distance(
                    results[i-1]["latitude"], results[i-1]["longitude"],
                    result["latitude"], result["longitude"]
                )
                
                # Calculate slope percentage
                slope = calculate_slope(prev_elevation, elevation, distance_m)
                slope = round(slope, 2)
            
            elevation_point = ElevationPoint(
                lat=result["latitude"],
                lon=result["longitude"],
                elevation=round(elevation, 1),
                slope=slope
            )
            elevation_points.append(elevation_point)
        
        return ElevationResponse(elevations=elevation_points)
        
    except requests.exceptions.Timeout:
        raise HTTPException(status_code=504, detail="Open-Elevation API request timed out")
    except requests.exceptions.RequestException as e:
        raise HTTPException(status_code=503, detail=f"Open-Elevation API error: {str(e)}")
    except Exception as e:
        raise HTTPException(status_code=500, detail=f"Internal server error: {str(e)}")

# Helper functions for weather endpoints
def get_risk_level(rainfall_mm: float) -> str:
    """Determine risk level based on rainfall amount"""
    if rainfall_mm < 5:
        return "Safe"
    elif rainfall_mm <= 10:
        return "Caution"
    else:
        return "Risky"

async def fetch_weather_data(lat: float, lon: float) -> dict:
    """Fetch weather data from Open-Meteo API (free, no API key required)"""
    url = "https://api.open-meteo.com/v1/forecast"
    params = {
        "latitude": lat,
        "longitude": lon,
        "current": "temperature_2m,relative_humidity_2m,rain,wind_speed_10m",
        "hourly": "rain",
        "forecast_days": 1,
        "timezone": "Asia/Manila"
    }
    
    try:
        response = requests.get(url, params=params, timeout=10)
        response.raise_for_status()
        return response.json()
    except requests.exceptions.RequestException as e:
        raise HTTPException(status_code=503, detail=f"Weather API error: {str(e)}")

async def fetch_pagasa_bulletin() -> dict:
    """Fetch PAGASA bulletin data - simplified implementation"""
    # Note: This is a simplified implementation. In production, you would:
    # 1. Use the pagasa-parser library or scrape PAGASA website
    # 2. Parse actual bulletin data
    # 3. Handle various bulletin formats
    
    try:
        # For now, we'll simulate checking PAGASA's public API or RSS feed
        # In a real implementation, you'd use pagasa-parser or scrape their website
        pagasa_url = "https://www.pagasa.dost.gov.ph/"
        
        # This is a placeholder - in real implementation you'd parse actual bulletin data
        return {
            "title": None,
            "issued_at": None,
            "signal_levels": None,
            "summary": None,
            "message": "No current typhoon bulletins"
        }
    except Exception as e:
        return {
            "title": None,
            "issued_at": None, 
            "signal_levels": None,
            "summary": None,
            "message": "No current typhoon bulletins"
        }

# Weather endpoints
@app.post("/api/weather", response_model=WeatherResponse)
async def get_weather(request: WeatherRequest):
    """Get current weather data and rainfall forecast with risk assessment"""
    try:
        weather_data = await fetch_weather_data(request.lat, request.lon)
        
        current = weather_data.get("current", {})
        hourly = weather_data.get("hourly", {})
        
        # Extract current weather data
        temperature_c = current.get("temperature_2m", 0.0)
        humidity = current.get("relative_humidity_2m", 0)
        wind_speed = current.get("wind_speed_10m", 0.0)
        current_rain = current.get("rain", 0.0)
        
        # Get next hour rainfall forecast (or use current rainfall)
        rainfall_mm = current_rain
        if hourly.get("rain") and len(hourly["rain"]) > 0:
            rainfall_mm = hourly["rain"][0] if hourly["rain"][0] is not None else current_rain
        
        # Calculate risk level
        risk_level = get_risk_level(rainfall_mm)
        
        return WeatherResponse(
            rainfall_mm=round(rainfall_mm, 2),
            temperature_c=round(temperature_c, 1),
            humidity=int(humidity),
            wind_speed=round(wind_speed, 1),
            risk_level=risk_level
        )
        
    except HTTPException:
        raise
    except Exception as e:
        raise HTTPException(status_code=500, detail=f"Weather service error: {str(e)}")

@app.get("/api/bulletin", response_model=BulletinResponse)
async def get_typhoon_bulletin():
    """Get latest PAGASA typhoon bulletin"""
    try:
        bulletin_data = await fetch_pagasa_bulletin()
        
        return BulletinResponse(
            title=bulletin_data.get("title"),
            issued_at=bulletin_data.get("issued_at"),
            signal_levels=bulletin_data.get("signal_levels"),
            summary=bulletin_data.get("summary"),
            source="PAGASA",
            message=bulletin_data.get("message")
        )
        
    except Exception as e:
        return BulletinResponse(
            title=None,
            issued_at=None,
            signal_levels=None,
            summary=None,
            source="PAGASA",
            message="No current typhoon bulletins"
        )

# Helper functions for risk analysis
def calculate_risk_score(point: RiskPoint) -> int:
    """Calculate risk score for a single point based on elevation, slope, and rainfall"""
    risk_score = 0
    
    # Elevation risk: < 5m adds 25 points
    if point.elevation is not None and point.elevation < 5:
        risk_score += 25
    
    # Slope risk: downhill < -5% adds 10 points
    if point.slope is not None and point.slope < -5:
        risk_score += 10
    
    # Rainfall risk
    if point.rainfall_mm is not None:
        if point.rainfall_mm >= 20:
            risk_score += 40
        elif point.rainfall_mm >= 10:
            risk_score += 25
    
    return min(risk_score, 100)  # Cap at 100

def get_risk_classification(risk_score: int) -> str:
    """Convert risk score to risk level classification"""
    if risk_score <= 24:
        return "Safe"
    elif risk_score <= 49:
        return "Caution"
    elif risk_score <= 74:
        return "Risky"
    else:
        return "Avoid"

def analyze_route_risk(points: List[RiskPoint]) -> dict:
    """Analyze risk for a complete route and return segments and overall risk"""
    segments = []
    total_risk = 0
    
    for point in points:
        risk_score = calculate_risk_score(point)
        risk_level = get_risk_classification(risk_score)
        
        segments.append(RiskSegment(
            lat=point.lat,
            lon=point.lon,
            risk_score=risk_score,
            risk_level=risk_level
        ))
        
        total_risk += risk_score
    
    overall_risk = int(total_risk / len(points)) if points else 0
    overall_level = get_risk_classification(overall_risk)
    
    return {
        "segments": segments,
        "overall_risk": overall_risk,
        "overall_level": overall_level
    }

# Risk analysis endpoints
@app.post("/api/risk", response_model=RiskResponse)
async def calculate_route_risk(request: RiskRequest):
    """Calculate risk scores for route points based on elevation, slope, and rainfall"""
    try:
        if not request.points:
            raise HTTPException(status_code=400, detail="No points provided for risk analysis")
        
        risk_analysis = analyze_route_risk(request.points)
        
        return RiskResponse(
            segments=risk_analysis["segments"],
            overall_risk=risk_analysis["overall_risk"],
            overall_level=risk_analysis["overall_level"]
        )
        
    except HTTPException:
        raise
    except Exception as e:
        raise HTTPException(status_code=500, detail=f"Risk analysis error: {str(e)}")

@app.post("/api/safe-route", response_model=SafeRouteResponse)
async def find_safest_route(request: SafeRouteRequest):
    """Compare multiple routes and recommend the safest option"""
    try:
        if not request.routes:
            raise HTTPException(status_code=400, detail="No routes provided for comparison")
        
        evaluated_routes = []
        
        # Analyze each route
        for route in request.routes:
            if not route.points:
                continue  # Skip routes with no points
                
            risk_analysis = analyze_route_risk(route.points)
            
            evaluated_route = EvaluatedRoute(
                id=route.id,
                overall_risk=risk_analysis["overall_risk"],
                overall_level=risk_analysis["overall_level"]
            )
            
            evaluated_routes.append(evaluated_route)
        
        if not evaluated_routes:
            raise HTTPException(status_code=400, detail="No valid routes found for analysis")
        
        # Find the route with the lowest risk score
        recommended = min(evaluated_routes, key=lambda x: x.overall_risk)
        
        return SafeRouteResponse(
            evaluated_routes=evaluated_routes,
            recommended=recommended
        )
        
    except HTTPException:
        raise
    except Exception as e:
        raise HTTPException(status_code=500, detail=f"Safe route analysis error: {str(e)}")

# Enhanced safe route filtering functions
async def get_route_with_alternatives(start_lat: float, start_lng: float, end_lat: float, end_lng: float) -> List[dict]:
    """Get default route and alternatives from GraphHopper"""
    routes = []
    
    # Get default route
    try:
<<<<<<< HEAD
        url = "https://graphhopper.com/api/1/route"
=======
        coordinates = f"{start_lng},{start_lat};{end_lng},{end_lat}"
        url = f"http://localhost:5000/route/v1/driving/{coordinates}"
>>>>>>> 14414950
        params = {
            "point": [f"{start_lat},{start_lng}", f"{end_lat},{end_lng}"],
            "vehicle": "car",
            "key": "585bccb3-2df7-4dcb-b5bf-fc40a8bf4eea",
            "calc_points": "true"
        }
        
        response = requests.get(url, params=params, timeout=10)
        response.raise_for_status()
        data = response.json()
        
        if data.get("paths"):
            path = data["paths"][0]
            routes.append({
                "id": "default",
                "geometry": path["points"],
                "distance": path["distance"] / 1000,  # Convert to km
                "duration": path["time"] / 1000  # Convert ms to seconds
            })
    except Exception as e:
        print(f"Error getting default route: {e}")
    
    # Get alternative routes
    try:
<<<<<<< HEAD
        url = "https://graphhopper.com/api/1/route"
=======
        url = f"http://localhost:5000/route/v1/driving/{coordinates}"
>>>>>>> 14414950
        params = {
            "point": [f"{start_lat},{start_lng}", f"{end_lat},{end_lng}"],
            "vehicle": "car",
            "key": "YOUR_API_KEY",
            "calc_points": "true",
            "alternative_route.max_paths": "3"
        }
        
        response = requests.get(url, params=params, timeout=10)
        response.raise_for_status()
        data = response.json()
        
        if data.get("paths") and len(data["paths"]) > 1:
            for i, path in enumerate(data["paths"][1:], 1):
                routes.append({
                    "id": f"alt{i}",
                    "geometry": path["points"],
                    "distance": path["distance"] / 1000,  # Convert to km
                    "duration": path["time"] / 1000  # Convert ms to seconds
                })
    except Exception as e:
        print(f"Error getting alternative routes: {e}")
    
    return routes

async def get_weather_for_coordinates(coordinates: List[List[float]]) -> List[float]:
    """Get weather data for a list of coordinates"""
    weather_data = []
    
    # Sample every 5th coordinate to reduce API calls
    sample_coords = coordinates[::5] if len(coordinates) > 10 else coordinates
    
    for coord in sample_coords:
        try:
            lat, lng = coord[1], coord[0]  # GeoJSON is [lng, lat]
            weather_result = await fetch_weather_data(lat, lng)
            
            current = weather_result.get("current", {})
            rainfall = current.get("rain", 0.0)
            
            # Extend the rainfall data to cover multiple points
            points_per_sample = len(coordinates) // len(sample_coords) if len(sample_coords) > 0 else 1
            weather_data.extend([rainfall] * points_per_sample)
            
        except Exception as e:
            weather_data.extend([0.0] * (len(coordinates) // len(sample_coords)))
    
    # Ensure we have the right number of data points
    while len(weather_data) < len(coordinates):
        weather_data.append(0.0)
    
    return weather_data[:len(coordinates)]

async def analyze_detailed_route(route: dict) -> DetailedRoute:
    """Analyze a route with detailed segment information"""
    coordinates = route["geometry"]["coordinates"]
    
    # Get elevation data
    elevation_request = {
        "locations": [{"latitude": coord[1], "longitude": coord[0]} for coord in coordinates[::5]]  # Sample coordinates
    }
    
    try:
        elevation_response = requests.post(
            "https://api.open-elevation.com/api/v1/lookup",
            json=elevation_request,
            timeout=10
        )
        elevation_response.raise_for_status()
        elevation_data = elevation_response.json()["results"]
    except Exception:
        elevation_data = [{"elevation": 0}] * len(coordinates)
    
    # Get weather data
    weather_data = await get_weather_for_coordinates(coordinates)
    
    # Create detailed segments
    segments = []
    total_risk = 0
    
    for i, coord in enumerate(coordinates):
        lat, lng = coord[1], coord[0]
        
        # Get elevation (interpolate if needed)
        elev_idx = min(i // 5, len(elevation_data) - 1)
        elevation = elevation_data[elev_idx]["elevation"]
        
        # Calculate slope
        slope = 0.0
        if i > 0:
            prev_coord = coordinates[i-1]
            prev_elev_idx = min((i-1) // 5, len(elevation_data) - 1)
            prev_elevation = elevation_data[prev_elev_idx]["elevation"]
            
            distance = calculate_distance(prev_coord[1], prev_coord[0], lat, lng) * 1000  # Convert to meters
            if distance > 0:
                slope = ((elevation - prev_elevation) / distance) * 100  # Percentage
        
        # Get rainfall
        rainfall_idx = min(i, len(weather_data) - 1)
        rainfall = weather_data[rainfall_idx]
        
        # Create risk point and calculate risk
        risk_point = RiskPoint(
            lat=lat,
            lon=lng,
            elevation=elevation,
            slope=slope,
            rainfall_mm=rainfall
        )
        
        risk_score = calculate_risk_score(risk_point)
        risk_level = get_risk_classification(risk_score)
        
        segment = RouteSegment(
            lat=lat,
            lng=lng,
            elevation=elevation,
            slope=round(slope, 2),
            rainfall_mm=round(rainfall, 2),
            risk_score=risk_score,
            risk_level=risk_level
        )
        
        segments.append(segment)
        total_risk += risk_score
    
    overall_risk = int(total_risk / len(segments)) if segments else 0
    overall_level = get_risk_classification(overall_risk)
    
    return DetailedRoute(
        id=route["id"],
        segments=segments,
        overall_risk=overall_risk,
        overall_level=overall_level,
        distance=route["distance"],
        duration=route["duration"],
        geometry=route["geometry"]
    )

@app.post("/api/safe-route-filter", response_model=EnhancedSafeRouteResponse)
async def find_safest_route_with_filtering(request: SafeRouteFilterRequest):
    """Find the safest route using Option A: Filter after routing"""
    try:
        # Step 1: Get default route and alternatives from GraphHopper
        routes = await get_route_with_alternatives(
            request.start_lat, request.start_lng,
            request.end_lat, request.end_lng
        )
        
        if not routes:
            raise HTTPException(status_code=404, detail="No routes found")
        
        # Step 2: Analyze each route with detailed risk assessment
        detailed_routes = []
        
        for route in routes:
            try:
                detailed_route = await analyze_detailed_route(route)
                detailed_routes.append(detailed_route)
            except Exception as e:
                print(f"Error analyzing route {route['id']}: {e}")
                continue
        
        if not detailed_routes:
            raise HTTPException(status_code=500, detail="Failed to analyze any routes")
        
        # Step 3: Find the route with the lowest overall risk
        recommended = min(detailed_routes, key=lambda x: x.overall_risk)
        
        return EnhancedSafeRouteResponse(
            evaluated_routes=detailed_routes,
            recommended=recommended
        )
        
    except HTTPException:
        raise
    except Exception as e:
        raise HTTPException(status_code=500, detail=f"Enhanced safe route analysis error: {str(e)}")

# Analytics endpoints
@app.get("/api/analytics/routes-summary")
async def get_routes_summary(db: Session = Depends(get_db)):
    """Get summary statistics for routes"""
    total_routes = db.query(RouteHistory).count()
    completed_routes = db.query(RouteHistory).filter(RouteHistory.status == "completed").count()
    favorite_routes = db.query(FavoriteRoute).count()
    recent_searches = db.query(SearchHistory).count()
    
    return {
        "total_routes": total_routes,
        "completed_routes": completed_routes,
        "completion_rate": round((completed_routes / total_routes * 100) if total_routes > 0 else 0, 1),
        "favorite_routes": favorite_routes,
        "recent_searches": recent_searches
    }

# OpenRouteService Proxy Endpoint
@app.post("/api/openroute")
async def proxy_openrouteservice(request: dict):
    """Proxy endpoint for OpenRouteService to handle CORS"""
    try:
        ors_api_key = os.getenv("ORS_API_KEY")
        if not ors_api_key:
            raise HTTPException(status_code=400, detail="OpenRouteService API key not configured")
        
        headers = {
            'Content-Type': 'application/json',
            'Accept': 'application/json, application/geo+json, application/gpx+xml, img/png; charset=utf-8',
            'Authorization': f'Bearer {ors_api_key}'
        }
        
        async with aiohttp.ClientSession() as session:
            async with session.post(
                'https://api.openrouteservice.org/v2/directions/driving-car/geojson',
                headers=headers,
                json=request,
                timeout=aiohttp.ClientTimeout(total=30)
            ) as response:
                if response.status != 200:
                    error_text = await response.text()
                    raise HTTPException(status_code=response.status, detail=f"OpenRouteService error: {error_text}")
                
                return await response.json()
                
    except aiohttp.ClientTimeout:
        raise HTTPException(status_code=408, detail="OpenRouteService request timeout")
    except Exception as e:
        raise HTTPException(status_code=500, detail=f"Proxy error: {str(e)}")

# GraphHopper Proxy Endpoint  
@app.get("/api/graphhopper")
async def proxy_graphhopper(
    start_lat: float = Query(..., description="Start latitude"),
    start_lng: float = Query(..., description="Start longitude"), 
    end_lat: float = Query(..., description="End latitude"),
    end_lng: float = Query(..., description="End longitude"),
    waypoints: Optional[str] = Query(None, description="Waypoints as comma-separated lat,lng pairs")
):
    """Proxy endpoint for GraphHopper to handle CORS"""
    try:
        graphhopper_api_key = os.getenv("GRAPHHOPPER_API_KEY")
        if not graphhopper_api_key:
            raise HTTPException(status_code=400, detail="GraphHopper API key not configured")
        
        # Build points parameter
        points = [f"point={start_lat},{start_lng}"]
        
        if waypoints:
            waypoint_pairs = waypoints.split(';')
            for wp in waypoint_pairs:
                if ',' in wp:
                    lat, lng = wp.split(',')
                    points.append(f"point={lat.strip()},{lng.strip()}")
        
        points.append(f"point={end_lat},{end_lng}")
        
        # Build URL
        point_params = '&'.join(points)
        url = f"https://graphhopper.com/api/1/route?{point_params}&vehicle=car&locale=en&calc_points=true&debug=false&elevation=false&type=json&key={graphhopper_api_key}"
        
        async with aiohttp.ClientSession() as session:
            async with session.get(url, timeout=aiohttp.ClientTimeout(total=30)) as response:
                if response.status != 200:
                    error_text = await response.text()
                    raise HTTPException(status_code=response.status, detail=f"GraphHopper error: {error_text}")
                
                return await response.json()
                
    except aiohttp.ClientTimeout:
        raise HTTPException(status_code=408, detail="GraphHopper request timeout")
    except Exception as e:
        raise HTTPException(status_code=500, detail=f"Proxy error: {str(e)}")

if __name__ == "__main__":
    import uvicorn
<<<<<<< HEAD
    uvicorn.run(app, host="0.0.0.0", port=8000, reload=True)


=======
    uvicorn.run(app, host="0.0.0.0", port=8001, reload=True)
>>>>>>> 14414950
<|MERGE_RESOLUTION|>--- conflicted
+++ resolved
@@ -38,13 +38,10 @@
 import math
 import json
 import time
-<<<<<<< HEAD
 import traceback
 import uvicorn
-=======
 import asyncio
 import aiohttp
->>>>>>> 14414950
 from dotenv import load_dotenv
 
 # Load environment variables
@@ -328,21 +325,65 @@
 
 # Enhanced Routing and Risk Analysis Endpoints
 
-<<<<<<< HEAD
-# Helper functions for GraphHopper routing
-async def get_graphhopper_route(start_lng: float, start_lat: float, end_lng: float, end_lat: float, alternatives: bool = False):
-    """Get route from GraphHopper routing service with robust error handling"""
-    try:
-        base_url = "https://graphhopper.com/api/1/route"
-=======
-# Helper functions for LOCAL OSRM routing (Docker)
+# Helper functions for LOCAL OSRM routing (Docker) - Primary
 async def get_local_osrm_route(start_lng: float, start_lat: float, end_lng: float, end_lat: float, alternatives: bool = False):
     """Get route from LOCAL OSRM Docker instance with robust error handling"""
     try:
         # Use local Docker OSRM instance instead of online service
         base_url = "http://localhost:5000/route/v1/driving"  # Local Docker OSRM
         url = f"{base_url}/{start_lng},{start_lat};{end_lng},{end_lat}"
->>>>>>> 14414950
+        
+        params = {
+            "overview": "full",
+            "geometries": "geojson",
+            "steps": "true"
+        }
+        
+        if alternatives:
+            params["alternatives"] = "true"
+        
+        print(f"LOCAL OSRM Request: {url} with params: {params}")
+        
+        response = requests.get(url, params=params, timeout=8)
+        
+        if response.status_code == 200:
+            data = response.json()
+            if "routes" in data and len(data["routes"]) > 0:
+                print(f"✅ LOCAL OSRM route: {(data['routes'][0]['distance']/1000):.1f}km")
+                return data
+            else:
+                raise Exception("No routes found in LOCAL OSRM response")
+        else:
+            raise Exception(f"LOCAL OSRM API returned {response.status_code}: {response.text}")
+            
+    except requests.exceptions.Timeout:
+        print("LOCAL OSRM timeout - generating fallback route")
+        # Generate a simple fallback route
+        return {
+            "routes": [{
+                "distance": 5000,  # 5km estimate
+                "duration": 600,   # 10min estimate
+                "geometry": {
+                    "type": "LineString",
+                    "coordinates": [[start_lng, start_lat], [end_lng, end_lat]]
+                }
+            }],
+            "code": "Ok"
+        }
+    except requests.exceptions.ConnectionError:
+        print("LOCAL OSRM Docker container not running - falling back to GraphHopper")
+        # Fallback to GraphHopper when Docker OSRM is not available
+        return await get_graphhopper_route(start_lng, start_lat, end_lng, end_lat, alternatives)
+    except Exception as e:
+        print(f"LOCAL OSRM error: {e}")
+        # Fallback to GraphHopper on any error
+        return await get_graphhopper_route(start_lng, start_lat, end_lng, end_lat, alternatives)
+
+# Helper functions for GraphHopper routing - Fallback
+async def get_graphhopper_route(start_lng: float, start_lat: float, end_lng: float, end_lat: float, alternatives: bool = False):
+    """Get route from GraphHopper routing service with robust error handling"""
+    try:
+        base_url = "https://graphhopper.com/api/1/route"
         
         params = {
             "point": [f"{start_lat},{start_lng}", f"{end_lat},{end_lng}"],
@@ -356,17 +397,12 @@
             # Use alternative_route.max_paths to get alternative routes (GraphHopper can return up to 3 alternatives)
             params["alternative_route.max_paths"] = "3"
         
-<<<<<<< HEAD
         print(f"GraphHopper Request: {base_url} with params: {params}")
-=======
-        print(f"LOCAL OSRM Request: {url} with params: {params}")
->>>>>>> 14414950
         
         response = requests.get(base_url, params=params, timeout=8)
         
         if response.status_code == 200:
             data = response.json()
-<<<<<<< HEAD
             if "paths" in data and len(data["paths"]) > 0:
                 # Convert GraphHopper response to OSRM-like format for compatibility
                 converted_data = {
@@ -391,18 +427,6 @@
             
     except requests.exceptions.Timeout:
         print("GraphHopper timeout - generating fallback route")
-=======
-            if "routes" in data and len(data["routes"]) > 0:
-                print(f"✅ LOCAL OSRM route: {(data['routes'][0]['distance']/1000):.1f}km")
-                return data
-            else:
-                raise Exception("No routes found in LOCAL OSRM response")
-        else:
-            raise Exception(f"LOCAL OSRM API returned {response.status_code}: {response.text}")
-            
-    except requests.exceptions.Timeout:
-        print("LOCAL OSRM timeout - generating fallback route")
->>>>>>> 14414950
         # Generate a simple fallback route
         return {
             "routes": [{
@@ -415,28 +439,9 @@
             }],
             "code": "Ok"
         }
-    except requests.exceptions.ConnectionError:
-        print("LOCAL OSRM Docker container not running - check if Docker OSRM is started")
-        # Fallback route when Docker OSRM is not available
-        return {
-            "routes": [{
-                "distance": 5000,  # 5km estimate
-                "duration": 600,   # 10min estimate
-                "geometry": {
-                    "type": "LineString",
-                    "coordinates": [[start_lng, start_lat], [end_lng, end_lat]]
-                }
-            }],
-            "code": "Ok"
-        }
-    except Exception as e:
-<<<<<<< HEAD
+    except Exception as e:
         print(f"GraphHopper error: {e}")
         raise HTTPException(status_code=500, detail=f"Routing service error: {str(e)}")
-=======
-        print(f"LOCAL OSRM error: {e}")
-        raise HTTPException(status_code=500, detail=f"Local routing service error: {str(e)}")
->>>>>>> 14414950
 
 # Helper function for elevation data
 async def get_elevation_batch(coordinates: List[List[float]]):
@@ -598,13 +603,8 @@
         start_lng, start_lat = start_coords
         end_lng, end_lat = end_coords
         
-<<<<<<< HEAD
-        # Get route from GraphHopper
-        route_data = await get_graphhopper_route(start_lng, start_lat, end_lng, end_lat, alternatives)
-=======
-        # Get route from LOCAL OSRM Docker
+        # Try LOCAL OSRM first, fallback to GraphHopper if needed
         route_data = await get_local_osrm_route(start_lng, start_lat, end_lng, end_lat, alternatives)
->>>>>>> 14414950
         
         if not route_data.get("routes"):
             raise HTTPException(status_code=404, detail="No routes found")
@@ -1175,13 +1175,38 @@
         start_lat, start_lon = route_request.start
         end_lat, end_lon = route_request.end
         
-<<<<<<< HEAD
-        # Call GraphHopper API
-        graphhopper_url = "https://graphhopper.com/api/1/route"
-=======
-        # Call LOCAL OSRM Docker API
-        osrm_url = f"http://localhost:5000/route/v1/driving/{start_lon},{start_lat};{end_lon},{end_lat}"
->>>>>>> 14414950
+        # Try LOCAL OSRM Docker first
+        try:
+            osrm_url = f"http://localhost:5000/route/v1/driving/{start_lon},{start_lat};{end_lon},{end_lat}"
+            osrm_params = {
+                "overview": "full",
+                "geometries": "geojson",
+                "steps": "true"
+            }
+            
+            response = requests.get(osrm_url, params=osrm_params, timeout=10)
+            response.raise_for_status()
+            
+            osrm_data = response.json()
+            
+            if osrm_data.get("routes"):
+                route = osrm_data["routes"][0]
+                coordinates = route["geometry"]["coordinates"]
+                
+                return RouteResponse(
+                    type="LineString",
+                    coordinates=coordinates,
+                    distance=route["distance"],
+                    duration=route["duration"]
+                )
+            else:
+                raise Exception("No routes found in LOCAL OSRM response")
+                
+        except Exception as osrm_error:
+            print(f"LOCAL OSRM failed: {osrm_error}, falling back to GraphHopper")
+            
+            # Fallback to GraphHopper API
+            graphhopper_url = "https://graphhopper.com/api/1/route"
         params = {
             "point": [f"{start_lat},{start_lon}", f"{end_lat},{end_lon}"],
             "vehicle": "car",
@@ -1549,49 +1574,64 @@
     """Get default route and alternatives from GraphHopper"""
     routes = []
     
-    # Get default route
-    try:
-<<<<<<< HEAD
-        url = "https://graphhopper.com/api/1/route"
-=======
+    # Get default route - try LOCAL OSRM first
+    try:
         coordinates = f"{start_lng},{start_lat};{end_lng},{end_lat}"
         url = f"http://localhost:5000/route/v1/driving/{coordinates}"
->>>>>>> 14414950
         params = {
-            "point": [f"{start_lat},{start_lng}", f"{end_lat},{end_lng}"],
-            "vehicle": "car",
-            "key": "585bccb3-2df7-4dcb-b5bf-fc40a8bf4eea",
-            "calc_points": "true"
+            "overview": "full",
+            "geometries": "geojson"
         }
         
         response = requests.get(url, params=params, timeout=10)
         response.raise_for_status()
         data = response.json()
         
-        if data.get("paths"):
-            path = data["paths"][0]
+        if data.get("routes"):
+            route = data["routes"][0]
             routes.append({
                 "id": "default",
-                "geometry": path["points"],
-                "distance": path["distance"] / 1000,  # Convert to km
-                "duration": path["time"] / 1000  # Convert ms to seconds
+                "geometry": route["geometry"],
+                "distance": route["distance"] / 1000,  # Convert to km
+                "duration": route["duration"]  # Already in seconds
             })
-    except Exception as e:
-        print(f"Error getting default route: {e}")
-    
-    # Get alternative routes
-    try:
-<<<<<<< HEAD
-        url = "https://graphhopper.com/api/1/route"
-=======
+        else:
+            raise Exception("No routes found")
+            
+    except Exception as e:
+        print(f"LOCAL OSRM failed: {e}, trying GraphHopper")
+        # Fallback to GraphHopper
+        try:
+            url = "https://graphhopper.com/api/1/route"
+            params = {
+                "point": [f"{start_lat},{start_lng}", f"{end_lat},{end_lng}"],
+                "vehicle": "car",
+                "key": "585bccb3-2df7-4dcb-b5bf-fc40a8bf4eea",
+                "calc_points": "true"
+            }
+            
+            response = requests.get(url, params=params, timeout=10)
+            response.raise_for_status()
+            data = response.json()
+            
+            if data.get("paths"):
+                path = data["paths"][0]
+                routes.append({
+                    "id": "default",
+                    "geometry": path["points"],
+                    "distance": path["distance"] / 1000,  # Convert to km
+                    "duration": path["time"] / 1000  # Convert ms to seconds
+                })
+        except Exception as e:
+            print(f"Error getting default route: {e}")
+    
+    # Get alternative routes - try LOCAL OSRM first
+    try:
         url = f"http://localhost:5000/route/v1/driving/{coordinates}"
->>>>>>> 14414950
         params = {
-            "point": [f"{start_lat},{start_lng}", f"{end_lat},{end_lng}"],
-            "vehicle": "car",
-            "key": "YOUR_API_KEY",
-            "calc_points": "true",
-            "alternative_route.max_paths": "3"
+            "overview": "full",
+            "geometries": "geojson",
+            "alternatives": "true"
         }
         
         response = requests.get(url, params=params, timeout=10)
@@ -1862,10 +1902,4 @@
 
 if __name__ == "__main__":
     import uvicorn
-<<<<<<< HEAD
-    uvicorn.run(app, host="0.0.0.0", port=8000, reload=True)
-
-
-=======
-    uvicorn.run(app, host="0.0.0.0", port=8001, reload=True)
->>>>>>> 14414950
+    uvicorn.run(app, host="0.0.0.0", port=8000, reload=True)